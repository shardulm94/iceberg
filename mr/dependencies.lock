{
    "allProcessors": {
        "com.github.kevinstern:software-and-algorithms": {
            "locked": "1.0",
            "transitive": [
                "com.google.errorprone:error_prone_check_api"
            ]
        },
        "com.github.stephenc.jcip:jcip-annotations": {
            "locked": "1.0-1",
            "transitive": [
                "com.google.errorprone:error_prone_core"
            ]
        },
        "com.google.auto:auto-common": {
            "locked": "0.10",
            "transitive": [
                "com.google.errorprone:error_prone_core"
            ]
        },
        "com.google.code.findbugs:jFormatString": {
            "locked": "3.0.0",
            "transitive": [
                "com.google.errorprone:error_prone_core"
            ]
        },
        "com.google.code.findbugs:jsr305": {
            "locked": "3.0.2",
            "transitive": [
                "com.google.errorprone:error_prone_check_api",
                "com.google.errorprone:error_prone_core",
                "com.google.guava:guava"
            ]
        },
        "com.google.errorprone:error_prone_annotation": {
            "locked": "2.3.3",
            "transitive": [
                "com.google.errorprone:error_prone_check_api",
                "com.google.errorprone:error_prone_core"
            ]
        },
        "com.google.errorprone:error_prone_annotations": {
            "locked": "2.3.3",
            "transitive": [
                "com.google.errorprone:error_prone_check_api",
                "com.google.errorprone:error_prone_core",
                "com.google.guava:guava"
            ]
        },
        "com.google.errorprone:error_prone_check_api": {
            "locked": "2.3.3",
            "transitive": [
                "com.google.errorprone:error_prone_core"
            ]
        },
        "com.google.errorprone:error_prone_core": {
            "locked": "2.3.3",
            "transitive": [
                "com.palantir.baseline:baseline-error-prone"
            ]
        },
        "com.google.errorprone:error_prone_type_annotations": {
            "locked": "2.3.3",
            "transitive": [
                "com.google.errorprone:error_prone_core"
            ]
        },
        "com.google.guava:failureaccess": {
            "locked": "1.0.1",
            "transitive": [
                "com.google.guava:guava"
            ]
        },
        "com.google.guava:guava": {
            "locked": "27.0.1-jre",
            "transitive": [
                "com.google.auto:auto-common",
                "com.google.errorprone:error_prone_annotation",
                "com.google.errorprone:error_prone_core"
            ]
        },
        "com.google.guava:listenablefuture": {
            "locked": "9999.0-empty-to-avoid-conflict-with-guava",
            "transitive": [
                "com.google.guava:guava"
            ]
        },
        "com.google.j2objc:j2objc-annotations": {
            "locked": "1.1",
            "transitive": [
                "com.google.guava:guava"
            ]
        },
        "com.google.protobuf:protobuf-java": {
            "locked": "3.4.0",
            "transitive": [
                "com.google.errorprone:error_prone_core"
            ]
        },
        "com.googlecode.java-diff-utils:diffutils": {
            "locked": "1.3.0",
            "transitive": [
                "com.google.errorprone:error_prone_check_api"
            ]
        },
        "com.palantir.baseline:baseline-error-prone": {
            "locked": "0.55.0",
            "requested": "0.55.0"
        },
        "org.checkerframework:checker-qual": {
            "locked": "2.5.3",
            "transitive": [
                "com.google.guava:guava",
                "org.checkerframework:dataflow",
                "org.checkerframework:javacutil"
            ]
        },
        "org.checkerframework:dataflow": {
            "locked": "2.5.3",
            "transitive": [
                "com.google.errorprone:error_prone_check_api",
                "com.google.errorprone:error_prone_core"
            ]
        },
        "org.checkerframework:javacutil": {
            "locked": "2.5.3",
            "transitive": [
                "org.checkerframework:dataflow"
            ]
        },
        "org.codehaus.mojo:animal-sniffer-annotations": {
            "locked": "1.17",
            "transitive": [
                "com.google.guava:guava"
            ]
        },
        "org.pcollections:pcollections": {
            "locked": "2.1.2",
            "transitive": [
                "com.google.errorprone:error_prone_core"
            ]
        }
    },
    "annotationProcessor": {
        "com.github.kevinstern:software-and-algorithms": {
            "locked": "1.0",
            "transitive": [
                "com.google.errorprone:error_prone_check_api"
            ]
        },
        "com.github.stephenc.jcip:jcip-annotations": {
            "locked": "1.0-1",
            "transitive": [
                "com.google.errorprone:error_prone_core"
            ]
        },
        "com.google.auto:auto-common": {
            "locked": "0.10",
            "transitive": [
                "com.google.errorprone:error_prone_core"
            ]
        },
        "com.google.code.findbugs:jFormatString": {
            "locked": "3.0.0",
            "transitive": [
                "com.google.errorprone:error_prone_core"
            ]
        },
        "com.google.code.findbugs:jsr305": {
            "locked": "3.0.2",
            "transitive": [
                "com.google.errorprone:error_prone_check_api",
                "com.google.errorprone:error_prone_core",
                "com.google.guava:guava"
            ]
        },
        "com.google.errorprone:error_prone_annotation": {
            "locked": "2.3.3",
            "transitive": [
                "com.google.errorprone:error_prone_check_api",
                "com.google.errorprone:error_prone_core"
            ]
        },
        "com.google.errorprone:error_prone_annotations": {
            "locked": "2.3.3",
            "transitive": [
                "com.google.errorprone:error_prone_check_api",
                "com.google.errorprone:error_prone_core",
                "com.google.guava:guava"
            ]
        },
        "com.google.errorprone:error_prone_check_api": {
            "locked": "2.3.3",
            "transitive": [
                "com.google.errorprone:error_prone_core"
            ]
        },
        "com.google.errorprone:error_prone_core": {
            "locked": "2.3.3",
            "transitive": [
                "com.palantir.baseline:baseline-error-prone"
            ]
        },
        "com.google.errorprone:error_prone_type_annotations": {
            "locked": "2.3.3",
            "transitive": [
                "com.google.errorprone:error_prone_core"
            ]
        },
        "com.google.guava:failureaccess": {
            "locked": "1.0.1",
            "transitive": [
                "com.google.guava:guava"
            ]
        },
        "com.google.guava:guava": {
            "locked": "27.0.1-jre",
            "transitive": [
                "com.google.auto:auto-common",
                "com.google.errorprone:error_prone_annotation",
                "com.google.errorprone:error_prone_core"
            ]
        },
        "com.google.guava:listenablefuture": {
            "locked": "9999.0-empty-to-avoid-conflict-with-guava",
            "transitive": [
                "com.google.guava:guava"
            ]
        },
        "com.google.j2objc:j2objc-annotations": {
            "locked": "1.1",
            "transitive": [
                "com.google.guava:guava"
            ]
        },
        "com.google.protobuf:protobuf-java": {
            "locked": "3.4.0",
            "transitive": [
                "com.google.errorprone:error_prone_core"
            ]
        },
        "com.googlecode.java-diff-utils:diffutils": {
            "locked": "1.3.0",
            "transitive": [
                "com.google.errorprone:error_prone_check_api"
            ]
        },
        "com.palantir.baseline:baseline-error-prone": {
            "locked": "0.55.0",
            "requested": "0.55.0"
        },
        "org.checkerframework:checker-qual": {
            "locked": "2.5.3",
            "transitive": [
                "com.google.guava:guava",
                "org.checkerframework:dataflow",
                "org.checkerframework:javacutil"
            ]
        },
        "org.checkerframework:dataflow": {
            "locked": "2.5.3",
            "transitive": [
                "com.google.errorprone:error_prone_check_api",
                "com.google.errorprone:error_prone_core"
            ]
        },
        "org.checkerframework:javacutil": {
            "locked": "2.5.3",
            "transitive": [
                "org.checkerframework:dataflow"
            ]
        },
        "org.codehaus.mojo:animal-sniffer-annotations": {
            "locked": "1.17",
            "transitive": [
                "com.google.guava:guava"
            ]
        },
        "org.pcollections:pcollections": {
            "locked": "2.1.2",
            "transitive": [
                "com.google.errorprone:error_prone_core"
            ]
        }
    },
    "checkstyle": {
        "antlr:antlr": {
            "locked": "2.7.7",
            "transitive": [
                "com.puppycrawl.tools:checkstyle"
            ]
        },
        "com.google.code.findbugs:jsr305": {
            "locked": "3.0.2",
            "transitive": [
                "com.google.guava:guava"
            ]
        },
        "com.google.errorprone:error_prone_annotations": {
            "locked": "2.1.3",
            "transitive": [
                "com.google.guava:guava"
            ]
        },
        "com.google.guava:guava": {
            "locked": "26.0-jre",
            "transitive": [
                "com.puppycrawl.tools:checkstyle"
            ]
        },
        "com.google.j2objc:j2objc-annotations": {
            "locked": "1.1",
            "transitive": [
                "com.google.guava:guava"
            ]
        },
        "com.puppycrawl.tools:checkstyle": {
            "locked": "8.13"
        },
        "commons-beanutils:commons-beanutils": {
            "locked": "1.9.3",
            "transitive": [
                "com.puppycrawl.tools:checkstyle"
            ]
        },
        "commons-cli:commons-cli": {
            "locked": "1.4",
            "transitive": [
                "com.puppycrawl.tools:checkstyle"
            ]
        },
        "commons-collections:commons-collections": {
            "locked": "3.2.2",
            "transitive": [
                "commons-beanutils:commons-beanutils"
            ]
        },
        "net.sf.saxon:Saxon-HE": {
            "locked": "9.8.0-14",
            "transitive": [
                "com.puppycrawl.tools:checkstyle"
            ]
        },
        "org.antlr:antlr4-runtime": {
            "locked": "4.7.1",
            "transitive": [
                "com.puppycrawl.tools:checkstyle"
            ]
        },
        "org.checkerframework:checker-qual": {
            "locked": "2.5.2",
            "transitive": [
                "com.google.guava:guava"
            ]
        },
        "org.codehaus.mojo:animal-sniffer-annotations": {
            "locked": "1.14",
            "transitive": [
                "com.google.guava:guava"
            ]
        }
    },
    "compile": {
        "com.fasterxml.jackson.core:jackson-annotations": {
            "locked": "2.10.2",
            "transitive": [
                "com.fasterxml.jackson.core:jackson-databind"
            ]
        },
        "com.fasterxml.jackson.core:jackson-core": {
            "locked": "2.10.2",
            "transitive": [
                "com.fasterxml.jackson.core:jackson-databind",
                "org.apache.avro:avro",
                "org.apache.iceberg:iceberg-core"
            ]
        },
        "com.fasterxml.jackson.core:jackson-databind": {
            "locked": "2.10.2",
            "transitive": [
                "org.apache.avro:avro",
                "org.apache.iceberg:iceberg-core"
            ]
        },
        "com.github.ben-manes.caffeine:caffeine": {
            "locked": "2.7.0",
            "transitive": [
                "org.apache.iceberg:iceberg-core"
            ]
        },
        "com.github.stephenc.findbugs:findbugs-annotations": {
            "locked": "1.3.9-1",
            "transitive": [
                "org.apache.iceberg:iceberg-api",
                "org.apache.iceberg:iceberg-common",
                "org.apache.iceberg:iceberg-core",
                "org.apache.iceberg:iceberg-data",
                "org.apache.iceberg:iceberg-orc",
                "org.apache.iceberg:iceberg-parquet"
            ]
        },
        "com.google.errorprone:error_prone_annotations": {
            "locked": "2.3.3",
            "transitive": [
                "com.github.ben-manes.caffeine:caffeine"
            ]
        },
        "commons-pool:commons-pool": {
            "locked": "1.6",
            "transitive": [
                "org.apache.parquet:parquet-hadoop"
            ]
        },
        "io.airlift:aircompressor": {
            "locked": "0.15",
            "transitive": [
                "org.apache.orc:orc-core"
            ]
        },
        "javax.annotation:javax.annotation-api": {
            "locked": "1.3.2",
            "transitive": [
                "org.apache.parquet:parquet-format-structures"
            ]
        },
        "javax.xml.bind:jaxb-api": {
            "locked": "2.2.11",
            "transitive": [
                "org.apache.orc:orc-core"
            ]
        },
        "org.apache.avro:avro": {
            "locked": "1.9.2",
            "transitive": [
                "org.apache.iceberg:iceberg-core"
            ]
        },
        "org.apache.commons:commons-compress": {
            "locked": "1.19",
            "transitive": [
                "org.apache.avro:avro"
            ]
        },
        "org.apache.iceberg:iceberg-api": {
            "project": true,
            "transitive": [
                "org.apache.iceberg:iceberg-core",
                "org.apache.iceberg:iceberg-data",
                "org.apache.iceberg:iceberg-orc",
                "org.apache.iceberg:iceberg-parquet"
            ]
        },
        "org.apache.iceberg:iceberg-bundled-guava": {
            "project": true,
            "transitive": [
                "org.apache.iceberg:iceberg-api",
                "org.apache.iceberg:iceberg-common"
            ]
        },
        "org.apache.iceberg:iceberg-common": {
            "project": true,
            "transitive": [
                "org.apache.iceberg:iceberg-core"
            ]
        },
        "org.apache.iceberg:iceberg-core": {
            "project": true,
            "transitive": [
                "org.apache.iceberg:iceberg-data",
                "org.apache.iceberg:iceberg-orc",
                "org.apache.iceberg:iceberg-parquet"
            ]
        },
        "org.apache.iceberg:iceberg-data": {
            "project": true
        },
        "org.apache.iceberg:iceberg-orc": {
            "project": true
        },
        "org.apache.iceberg:iceberg-parquet": {
            "project": true
        },
        "org.apache.orc:orc-core": {
            "locked": "1.6.3",
            "transitive": [
                "org.apache.iceberg:iceberg-orc"
            ]
        },
        "org.apache.orc:orc-shims": {
            "locked": "1.6.3",
            "transitive": [
                "org.apache.orc:orc-core"
            ]
        },
        "org.apache.parquet:parquet-avro": {
            "locked": "1.11.0",
            "transitive": [
                "org.apache.iceberg:iceberg-parquet"
            ]
        },
        "org.apache.parquet:parquet-column": {
            "locked": "1.11.0",
            "transitive": [
                "org.apache.parquet:parquet-avro",
                "org.apache.parquet:parquet-hadoop"
            ]
        },
        "org.apache.parquet:parquet-common": {
            "locked": "1.11.0",
            "transitive": [
                "org.apache.parquet:parquet-column",
                "org.apache.parquet:parquet-encoding"
            ]
        },
        "org.apache.parquet:parquet-encoding": {
            "locked": "1.11.0",
            "transitive": [
                "org.apache.parquet:parquet-column"
            ]
        },
        "org.apache.parquet:parquet-format-structures": {
            "locked": "1.11.0",
            "transitive": [
                "org.apache.parquet:parquet-avro",
                "org.apache.parquet:parquet-common",
                "org.apache.parquet:parquet-hadoop"
            ]
        },
        "org.apache.parquet:parquet-hadoop": {
            "locked": "1.11.0",
            "transitive": [
                "org.apache.parquet:parquet-avro"
            ]
        },
        "org.apache.parquet:parquet-jackson": {
            "locked": "1.11.0",
            "transitive": [
                "org.apache.parquet:parquet-hadoop"
            ]
        },
        "org.apache.yetus:audience-annotations": {
            "locked": "0.11.0",
            "transitive": [
                "org.apache.parquet:parquet-common"
            ]
        },
        "org.checkerframework:checker-qual": {
            "locked": "2.6.0",
            "transitive": [
                "com.github.ben-manes.caffeine:caffeine"
            ]
        },
        "org.jetbrains:annotations": {
            "locked": "17.0.0",
            "transitive": [
                "org.apache.orc:orc-core"
            ]
        },
        "org.slf4j:slf4j-api": {
            "locked": "1.7.25",
            "transitive": [
                "org.apache.avro:avro",
                "org.apache.iceberg:iceberg-api",
                "org.apache.iceberg:iceberg-common",
                "org.apache.iceberg:iceberg-core",
                "org.apache.iceberg:iceberg-data",
                "org.apache.iceberg:iceberg-orc",
                "org.apache.iceberg:iceberg-parquet",
                "org.apache.orc:orc-core",
                "org.apache.orc:orc-shims",
                "org.apache.parquet:parquet-common",
                "org.apache.parquet:parquet-format-structures"
            ]
        },
        "org.threeten:threeten-extra": {
            "locked": "1.5.0",
            "transitive": [
                "org.apache.orc:orc-core"
            ]
        },
        "org.xerial.snappy:snappy-java": {
            "locked": "1.1.7.3",
            "transitive": [
                "org.apache.parquet:parquet-hadoop"
            ]
        }
    },
    "compileClasspath": {
        "ant:ant": {
            "locked": "1.6.5",
            "transitive": [
                "tomcat:jasper-compiler"
            ]
        },
        "aopalliance:aopalliance": {
            "locked": "1.0",
            "transitive": [
                "com.google.inject:guice"
            ]
        },
        "asm:asm": {
            "locked": "3.1",
            "transitive": [
                "asm:asm-tree",
                "com.sun.jersey:jersey-server",
                "org.sonatype.sisu.inject:cglib"
            ]
        },
        "asm:asm-commons": {
            "locked": "3.1",
            "transitive": [
                "org.eclipse.jetty.aggregate:jetty-all"
            ]
        },
        "asm:asm-tree": {
            "locked": "3.1",
            "transitive": [
                "asm:asm-commons"
            ]
        },
        "ch.qos.logback:logback-classic": {
            "locked": "1.0.9",
            "transitive": [
                "co.cask.tephra:tephra-core",
                "org.apache.twill:twill-core",
                "org.apache.twill:twill-zookeeper"
            ]
        },
        "ch.qos.logback:logback-core": {
            "locked": "1.0.9",
            "transitive": [
                "ch.qos.logback:logback-classic",
                "co.cask.tephra:tephra-core",
                "org.apache.twill:twill-core",
                "org.apache.twill:twill-zookeeper"
            ]
        },
        "co.cask.tephra:tephra-api": {
            "locked": "0.6.0",
            "transitive": [
                "co.cask.tephra:tephra-core",
                "co.cask.tephra:tephra-hbase-compat-1.0",
                "org.apache.hive:hive-metastore"
            ]
        },
        "co.cask.tephra:tephra-core": {
            "locked": "0.6.0",
            "transitive": [
                "co.cask.tephra:tephra-hbase-compat-1.0",
                "org.apache.hive:hive-metastore"
            ]
        },
        "co.cask.tephra:tephra-hbase-compat-1.0": {
            "locked": "0.6.0",
            "transitive": [
                "org.apache.hive:hive-metastore"
            ]
        },
        "com.fasterxml.jackson.core:jackson-annotations": {
            "locked": "2.10.2",
            "transitive": [
                "com.fasterxml.jackson.core:jackson-databind"
            ]
        },
        "com.fasterxml.jackson.core:jackson-core": {
            "locked": "2.10.2",
            "transitive": [
                "com.fasterxml.jackson.core:jackson-databind",
                "org.apache.avro:avro",
                "org.apache.iceberg:iceberg-core"
            ]
        },
        "com.fasterxml.jackson.core:jackson-databind": {
            "locked": "2.10.2",
            "transitive": [
                "io.dropwizard.metrics:metrics-json",
                "org.apache.avro:avro",
                "org.apache.hive:hive-common",
                "org.apache.iceberg:iceberg-core"
            ]
        },
        "com.github.ben-manes.caffeine:caffeine": {
            "locked": "2.7.0",
            "transitive": [
                "org.apache.iceberg:iceberg-core"
            ]
        },
        "com.github.joshelser:dropwizard-metrics-hadoop-metrics2-reporter": {
            "locked": "0.1.2",
            "transitive": [
                "org.apache.hive:hive-common"
            ]
        },
        "com.github.stephenc.findbugs:findbugs-annotations": {
            "locked": "1.3.9-1",
            "transitive": [
                "org.apache.hbase:hbase-annotations",
                "org.apache.hbase:hbase-client",
                "org.apache.hbase:hbase-common",
                "org.apache.hbase:hbase-protocol",
                "org.apache.iceberg:iceberg-api",
                "org.apache.iceberg:iceberg-common",
                "org.apache.iceberg:iceberg-core",
                "org.apache.iceberg:iceberg-data",
                "org.apache.iceberg:iceberg-orc",
                "org.apache.iceberg:iceberg-parquet"
            ]
        },
        "com.google.code.findbugs:jsr305": {
            "locked": "3.0.0",
            "transitive": [
                "org.apache.hadoop:hadoop-common",
                "org.apache.hive:hive-serde",
                "org.apache.twill:twill-api",
                "org.apache.twill:twill-common",
                "org.apache.twill:twill-zookeeper"
            ]
        },
        "com.google.code.gson:gson": {
            "locked": "2.2.4",
            "transitive": [
                "co.cask.tephra:tephra-core",
                "org.apache.hadoop:hadoop-common",
                "org.apache.hive:hive-exec",
                "org.apache.twill:twill-core",
                "org.apache.twill:twill-discovery-core"
            ]
        },
        "com.google.errorprone:error_prone_annotations": {
            "locked": "2.3.3",
            "transitive": [
                "com.github.ben-manes.caffeine:caffeine"
            ]
        },
<<<<<<< HEAD
=======
        "com.google.inject.extensions:guice-assistedinject": {
            "locked": "3.0",
            "transitive": [
                "co.cask.tephra:tephra-core"
            ]
        },
        "com.google.inject.extensions:guice-servlet": {
            "locked": "3.0",
            "transitive": [
                "com.sun.jersey.contribs:jersey-guice",
                "org.apache.hadoop:hadoop-mapreduce-client-core",
                "org.apache.hadoop:hadoop-yarn-common"
            ]
        },
>>>>>>> 2fce7354
        "com.google.inject:guice": {
            "locked": "3.0",
            "transitive": [
                "co.cask.tephra:tephra-core",
                "com.google.inject.extensions:guice-assistedinject",
                "com.google.inject.extensions:guice-servlet",
                "com.sun.jersey.contribs:jersey-guice",
                "org.apache.hadoop:hadoop-yarn-common",
                "org.apache.hadoop:hadoop-yarn-server-nodemanager"
            ]
        },
        "com.google.protobuf:protobuf-java": {
            "locked": "2.5.0",
            "transitive": [
                "org.apache.hadoop:hadoop-common",
                "org.apache.hadoop:hadoop-hdfs",
                "org.apache.hadoop:hadoop-mapreduce-client-app",
                "org.apache.hadoop:hadoop-mapreduce-client-common",
                "org.apache.hadoop:hadoop-mapreduce-client-core",
                "org.apache.hadoop:hadoop-mapreduce-client-jobclient",
                "org.apache.hadoop:hadoop-mapreduce-client-shuffle",
                "org.apache.hadoop:hadoop-yarn-api",
                "org.apache.hadoop:hadoop-yarn-common",
                "org.apache.hadoop:hadoop-yarn-server-common",
                "org.apache.hadoop:hadoop-yarn-server-nodemanager",
                "org.apache.hbase:hbase-client",
                "org.apache.hbase:hbase-common",
                "org.apache.hbase:hbase-protocol",
                "org.apache.hive:hive-metastore",
                "org.apache.orc:orc-core"
            ]
        },
        "com.jamesmurty.utils:java-xmlbuilder": {
            "locked": "0.4",
            "transitive": [
                "net.java.dev.jets3t:jets3t"
            ]
        },
        "com.jcraft:jsch": {
            "locked": "0.1.42",
            "transitive": [
                "org.apache.hadoop:hadoop-common"
            ]
        },
        "com.jolbox:bonecp": {
            "locked": "0.8.0.RELEASE",
            "transitive": [
                "org.apache.hive:hive-metastore"
            ]
        },
        "com.sun.jersey.contribs:jersey-guice": {
            "locked": "1.9",
            "transitive": [
                "org.apache.hadoop:hadoop-yarn-common",
                "org.apache.hadoop:hadoop-yarn-server-nodemanager"
            ]
        },
        "com.sun.jersey:jersey-client": {
            "locked": "1.9",
            "transitive": [
                "org.apache.hadoop:hadoop-yarn-common",
                "org.apache.hadoop:hadoop-yarn-server-nodemanager"
            ]
        },
        "com.sun.jersey:jersey-core": {
            "locked": "1.9",
            "transitive": [
                "com.sun.jersey:jersey-client",
                "com.sun.jersey:jersey-json",
                "com.sun.jersey:jersey-server",
                "org.apache.hadoop:hadoop-common",
                "org.apache.hadoop:hadoop-yarn-common",
                "org.apache.hadoop:hadoop-yarn-server-nodemanager"
            ]
        },
        "com.sun.jersey:jersey-json": {
            "locked": "1.9",
            "transitive": [
                "org.apache.hadoop:hadoop-common",
                "org.apache.hadoop:hadoop-yarn-common",
                "org.apache.hadoop:hadoop-yarn-server-nodemanager"
            ]
        },
        "com.sun.jersey:jersey-server": {
            "locked": "1.9",
            "transitive": [
                "com.sun.jersey.contribs:jersey-guice",
                "org.apache.hadoop:hadoop-common",
                "org.apache.hadoop:hadoop-yarn-common"
            ]
        },
        "com.sun.xml.bind:jaxb-impl": {
            "locked": "2.2.3-1",
            "transitive": [
                "com.sun.jersey:jersey-json"
            ]
        },
        "com.tdunning:json": {
            "locked": "1.8",
            "transitive": [
                "org.apache.hive:hive-common"
            ]
        },
        "com.zaxxer:HikariCP": {
            "locked": "2.5.1",
            "transitive": [
                "org.apache.hive:hive-metastore"
            ]
        },
        "commons-beanutils:commons-beanutils": {
            "locked": "1.7.0",
            "transitive": [
                "commons-digester:commons-digester"
            ]
        },
        "commons-beanutils:commons-beanutils-core": {
            "locked": "1.8.0",
            "transitive": [
                "commons-configuration:commons-configuration"
            ]
        },
        "commons-cli:commons-cli": {
            "locked": "1.2",
            "transitive": [
                "org.apache.hadoop:hadoop-common",
                "org.apache.hadoop:hadoop-hdfs",
                "org.apache.hadoop:hadoop-yarn-client",
                "org.apache.hadoop:hadoop-yarn-common",
                "org.apache.hive:hive-common",
                "org.apache.hive:hive-metastore",
                "org.apache.hive:hive-service-rpc"
            ]
        },
        "commons-codec:commons-codec": {
            "locked": "1.9",
            "transitive": [
                "commons-httpclient:commons-httpclient",
                "net.java.dev.jets3t:jets3t",
                "org.apache.hadoop:hadoop-auth",
                "org.apache.hadoop:hadoop-common",
                "org.apache.hadoop:hadoop-hdfs",
                "org.apache.hadoop:hadoop-yarn-common",
                "org.apache.hadoop:hadoop-yarn-server-nodemanager",
                "org.apache.hbase:hbase-client",
                "org.apache.hbase:hbase-common",
                "org.apache.hive:hive-exec",
                "org.apache.hive:hive-serde",
                "org.apache.hive:hive-service-rpc",
                "org.apache.httpcomponents:httpclient"
            ]
        },
        "commons-collections:commons-collections": {
            "locked": "3.2.2",
            "transitive": [
                "commons-configuration:commons-configuration",
                "org.apache.hadoop:hadoop-common",
                "org.apache.hbase:hbase-common"
            ]
        },
        "commons-configuration:commons-configuration": {
            "locked": "1.6",
            "transitive": [
                "org.apache.hadoop:hadoop-common"
            ]
        },
        "commons-dbcp:commons-dbcp": {
            "locked": "1.4",
            "transitive": [
                "org.apache.hive:hive-metastore"
            ]
        },
        "commons-digester:commons-digester": {
            "locked": "1.8",
            "transitive": [
                "commons-configuration:commons-configuration"
            ]
        },
        "commons-el:commons-el": {
            "locked": "1.0",
            "transitive": [
                "tomcat:jasper-runtime"
            ]
        },
        "commons-httpclient:commons-httpclient": {
            "locked": "3.1",
            "transitive": [
                "org.apache.hadoop:hadoop-common",
                "org.apache.hive:hive-exec"
            ]
        },
        "commons-io:commons-io": {
            "locked": "2.4",
            "transitive": [
                "org.apache.hadoop:hadoop-common",
                "org.apache.hadoop:hadoop-hdfs",
                "org.apache.hadoop:hadoop-yarn-common",
                "org.apache.hbase:hbase-client",
                "org.apache.hbase:hbase-common",
                "org.apache.hive:hive-exec"
            ]
        },
        "commons-lang:commons-lang": {
            "locked": "2.6",
            "transitive": [
                "commons-configuration:commons-configuration",
                "org.apache.hadoop:hadoop-common",
                "org.apache.hadoop:hadoop-hdfs",
                "org.apache.hadoop:hadoop-yarn-api",
                "org.apache.hadoop:hadoop-yarn-client",
                "org.apache.hadoop:hadoop-yarn-common",
                "org.apache.hadoop:hadoop-yarn-server-nodemanager",
                "org.apache.hbase:hbase-client",
                "org.apache.hbase:hbase-common",
                "org.apache.hive.shims:hive-shims-common",
                "org.apache.hive:hive-common",
                "org.apache.hive:hive-metastore",
                "org.apache.hive:hive-serde",
                "org.apache.hive:hive-storage-api",
                "org.apache.hive:hive-vector-code-gen",
                "org.apache.orc:orc-core",
                "org.apache.velocity:velocity"
            ]
        },
        "commons-logging:commons-logging": {
            "locked": "1.2",
            "transitive": [
                "commons-beanutils:commons-beanutils",
                "commons-beanutils:commons-beanutils-core",
                "commons-configuration:commons-configuration",
                "commons-digester:commons-digester",
                "commons-el:commons-el",
                "commons-httpclient:commons-httpclient",
                "net.java.dev.jets3t:jets3t",
                "org.apache.hadoop:hadoop-common",
                "org.apache.hadoop:hadoop-hdfs",
                "org.apache.hadoop:hadoop-yarn-api",
                "org.apache.hadoop:hadoop-yarn-client",
                "org.apache.hadoop:hadoop-yarn-common",
                "org.apache.hadoop:hadoop-yarn-server-common",
                "org.apache.hadoop:hadoop-yarn-server-nodemanager",
                "org.apache.hbase:hbase-client",
                "org.apache.hbase:hbase-common",
                "org.apache.hbase:hbase-protocol",
                "org.apache.httpcomponents:httpclient"
            ]
        },
        "commons-net:commons-net": {
            "locked": "3.1",
            "transitive": [
                "org.apache.hadoop:hadoop-common"
            ]
        },
        "commons-pool:commons-pool": {
            "locked": "1.6",
            "transitive": [
                "commons-dbcp:commons-dbcp",
                "org.apache.hive:hive-metastore",
                "org.apache.parquet:parquet-hadoop"
            ]
        },
        "io.airlift:aircompressor": {
            "locked": "0.15",
            "transitive": [
                "org.apache.orc:orc-core"
            ]
        },
        "io.dropwizard.metrics:metrics-core": {
            "locked": "3.1.2",
            "transitive": [
                "co.cask.tephra:tephra-core",
                "com.github.joshelser:dropwizard-metrics-hadoop-metrics2-reporter",
                "io.dropwizard.metrics:metrics-json",
                "io.dropwizard.metrics:metrics-jvm",
                "org.apache.hive:hive-common"
            ]
        },
        "io.dropwizard.metrics:metrics-json": {
            "locked": "3.1.0",
            "transitive": [
                "org.apache.hive:hive-common"
            ]
        },
        "io.dropwizard.metrics:metrics-jvm": {
            "locked": "3.1.0",
            "transitive": [
                "org.apache.hive:hive-common"
            ]
        },
        "io.netty:netty": {
            "locked": "3.7.0.Final",
            "transitive": [
                "org.apache.hadoop:hadoop-hdfs",
                "org.apache.hadoop:hadoop-mapreduce-client-core",
                "org.apache.zookeeper:zookeeper"
            ]
        },
        "io.netty:netty-all": {
            "locked": "4.0.23.Final",
            "transitive": [
                "org.apache.hadoop:hadoop-hdfs",
                "org.apache.hbase:hbase-client"
            ]
        },
        "it.unimi.dsi:fastutil": {
            "locked": "6.5.6",
            "transitive": [
                "co.cask.tephra:tephra-core"
            ]
        },
        "javax.activation:activation": {
            "locked": "1.1",
            "transitive": [
                "javax.mail:mail",
                "org.eclipse.jetty.aggregate:jetty-all"
            ]
        },
        "javax.annotation:javax.annotation-api": {
            "locked": "1.3.2",
            "transitive": [
                "org.apache.parquet:parquet-format-structures"
            ]
        },
        "javax.inject:javax.inject": {
            "locked": "1",
            "transitive": [
                "com.google.inject:guice",
                "com.sun.jersey.contribs:jersey-guice"
            ]
        },
        "javax.jdo:jdo-api": {
            "locked": "3.0.1",
            "transitive": [
                "org.apache.hive:hive-metastore"
            ]
        },
        "javax.mail:mail": {
            "locked": "1.4.1",
            "transitive": [
                "org.eclipse.jetty.aggregate:jetty-all"
            ]
        },
        "javax.servlet:jsp-api": {
            "locked": "2.0",
            "transitive": [
                "tomcat:jasper-compiler"
            ]
        },
        "javax.servlet:servlet-api": {
            "locked": "2.5",
            "transitive": [
                "javax.servlet:jsp-api",
                "org.apache.hadoop:hadoop-common",
                "org.apache.hadoop:hadoop-yarn-common",
                "org.apache.hadoop:hadoop-yarn-server-nodemanager",
                "tomcat:jasper-runtime"
            ]
        },
        "javax.transaction:jta": {
            "locked": "1.1",
            "transitive": [
                "javax.jdo:jdo-api"
            ]
        },
        "javax.transaction:transaction-api": {
            "locked": "1.1",
            "transitive": [
                "org.datanucleus:javax.jdo"
            ]
        },
        "javax.xml.bind:jaxb-api": {
            "locked": "2.2.11",
            "transitive": [
                "com.sun.xml.bind:jaxb-impl",
                "org.apache.hadoop:hadoop-yarn-common",
                "org.apache.hadoop:hadoop-yarn-server-nodemanager",
                "org.apache.orc:orc-core"
            ]
        },
        "javolution:javolution": {
            "locked": "5.5.1",
            "transitive": [
                "org.apache.hive:hive-metastore"
            ]
        },
        "jline:jline": {
            "locked": "2.12",
            "transitive": [
                "org.apache.hive:hive-common",
                "org.apache.zookeeper:zookeeper"
            ]
        },
        "joda-time:joda-time": {
            "locked": "2.8.1",
            "transitive": [
                "org.apache.hive:hive-common"
            ]
        },
        "junit:junit": {
            "locked": "4.11",
            "transitive": [
                "org.apache.hbase:hbase-annotations",
                "org.apache.hbase:hbase-client",
                "org.apache.hbase:hbase-common",
                "org.apache.hbase:hbase-protocol"
            ]
        },
        "log4j:log4j": {
            "locked": "1.2.17",
            "transitive": [
                "org.apache.hadoop:hadoop-common",
                "org.apache.hadoop:hadoop-hdfs",
                "org.apache.hadoop:hadoop-yarn-client",
                "org.apache.hadoop:hadoop-yarn-common",
                "org.apache.hbase:hbase-annotations",
                "org.apache.hbase:hbase-common",
                "org.apache.hbase:hbase-protocol",
                "org.apache.zookeeper:zookeeper"
            ]
        },
        "net.java.dev.jets3t:jets3t": {
            "locked": "0.9.0",
            "transitive": [
                "org.apache.hadoop:hadoop-common"
            ]
        },
        "net.sf.opencsv:opencsv": {
            "locked": "2.3",
            "transitive": [
                "org.apache.hive:hive-serde"
            ]
        },
        "org.antlr:ST4": {
            "locked": "4.0.4",
            "transitive": [
                "org.apache.hive:hive-exec"
            ]
        },
        "org.antlr:antlr-runtime": {
            "locked": "3.5.2",
            "transitive": [
                "org.antlr:ST4",
                "org.apache.hive:hive-exec",
                "org.apache.hive:hive-metastore"
            ]
        },
        "org.apache.ant:ant": {
            "locked": "1.9.1",
            "transitive": [
                "org.apache.hive:hive-common",
                "org.apache.hive:hive-exec",
                "org.apache.hive:hive-vector-code-gen"
            ]
        },
        "org.apache.ant:ant-launcher": {
            "locked": "1.9.1",
            "transitive": [
                "org.apache.ant:ant"
            ]
        },
        "org.apache.avro:avro": {
            "locked": "1.9.2",
            "transitive": [
                "org.apache.hadoop:hadoop-common",
                "org.apache.hadoop:hadoop-mapreduce-client-core",
                "org.apache.hive:hive-serde",
                "org.apache.iceberg:iceberg-core"
            ]
        },
        "org.apache.commons:commons-compress": {
            "locked": "1.19",
            "transitive": [
                "org.apache.avro:avro",
                "org.apache.hadoop:hadoop-common",
                "org.apache.hadoop:hadoop-yarn-common",
                "org.apache.hive:hive-common",
                "org.apache.hive:hive-exec"
            ]
        },
        "org.apache.commons:commons-lang3": {
            "locked": "3.1",
            "transitive": [
                "org.apache.hive:hive-common"
            ]
        },
        "org.apache.commons:commons-math3": {
            "locked": "3.1.1",
            "transitive": [
                "org.apache.hadoop:hadoop-common"
            ]
        },
        "org.apache.curator:apache-curator": {
            "locked": "2.7.1",
            "transitive": [
                "org.apache.hive:hive-exec"
            ]
        },
        "org.apache.curator:curator-client": {
            "locked": "2.7.1",
            "transitive": [
                "org.apache.curator:curator-framework",
                "org.apache.hadoop:hadoop-common"
            ]
        },
        "org.apache.curator:curator-framework": {
            "locked": "2.7.1",
            "transitive": [
                "org.apache.curator:curator-recipes",
                "org.apache.hadoop:hadoop-auth",
                "org.apache.hive.shims:hive-shims-common",
                "org.apache.hive:hive-exec"
            ]
        },
        "org.apache.curator:curator-recipes": {
            "locked": "2.7.1",
            "transitive": [
                "org.apache.hadoop:hadoop-common"
            ]
        },
        "org.apache.derby:derby": {
            "locked": "10.10.2.0",
            "transitive": [
                "org.apache.hive:hive-metastore"
            ]
        },
        "org.apache.directory.api:api-asn1-api": {
            "locked": "1.0.0-M20",
            "transitive": [
                "org.apache.directory.server:apacheds-kerberos-codec"
            ]
        },
        "org.apache.directory.api:api-util": {
            "locked": "1.0.0-M20",
            "transitive": [
                "org.apache.directory.server:apacheds-kerberos-codec"
            ]
        },
        "org.apache.directory.server:apacheds-i18n": {
            "locked": "2.0.0-M15",
            "transitive": [
                "org.apache.directory.server:apacheds-kerberos-codec"
            ]
        },
        "org.apache.directory.server:apacheds-kerberos-codec": {
            "locked": "2.0.0-M15",
            "transitive": [
                "org.apache.hadoop:hadoop-auth"
            ]
        },
        "org.apache.geronimo.specs:geronimo-annotation_1.0_spec": {
            "locked": "1.1.1",
            "transitive": [
                "org.eclipse.jetty.aggregate:jetty-all"
            ]
        },
        "org.apache.geronimo.specs:geronimo-jaspic_1.0_spec": {
            "locked": "1.0",
            "transitive": [
                "org.eclipse.jetty.aggregate:jetty-all"
            ]
        },
        "org.apache.geronimo.specs:geronimo-jta_1.1_spec": {
            "locked": "1.1.1",
            "transitive": [
                "org.eclipse.jetty.aggregate:jetty-all"
            ]
        },
        "org.apache.hadoop:hadoop-annotations": {
            "locked": "2.7.3",
            "transitive": [
                "org.apache.hadoop:hadoop-client",
                "org.apache.hadoop:hadoop-common",
                "org.apache.hadoop:hadoop-mapreduce-client-core",
                "org.apache.hadoop:hadoop-yarn-api",
                "org.apache.hadoop:hadoop-yarn-common"
            ]
        },
        "org.apache.hadoop:hadoop-auth": {
            "locked": "2.7.3",
            "transitive": [
                "org.apache.hadoop:hadoop-common",
                "org.apache.hbase:hbase-client"
            ]
        },
        "org.apache.hadoop:hadoop-client": {
            "locked": "2.7.3"
        },
        "org.apache.hadoop:hadoop-common": {
            "locked": "2.7.3",
            "transitive": [
                "com.github.joshelser:dropwizard-metrics-hadoop-metrics2-reporter",
                "org.apache.hadoop:hadoop-client",
                "org.apache.hbase:hbase-client",
                "org.apache.hbase:hbase-common"
            ]
        },
        "org.apache.hadoop:hadoop-hdfs": {
            "locked": "2.7.3",
            "transitive": [
                "org.apache.hadoop:hadoop-client"
            ]
        },
        "org.apache.hadoop:hadoop-mapreduce-client-app": {
            "locked": "2.7.3",
            "transitive": [
                "org.apache.hadoop:hadoop-client"
            ]
        },
        "org.apache.hadoop:hadoop-mapreduce-client-common": {
            "locked": "2.7.3",
            "transitive": [
                "org.apache.hadoop:hadoop-mapreduce-client-app",
                "org.apache.hadoop:hadoop-mapreduce-client-jobclient",
                "org.apache.hadoop:hadoop-mapreduce-client-shuffle"
            ]
        },
        "org.apache.hadoop:hadoop-mapreduce-client-core": {
            "locked": "2.7.3",
            "transitive": [
                "org.apache.hadoop:hadoop-client",
                "org.apache.hadoop:hadoop-mapreduce-client-common",
                "org.apache.hbase:hbase-client",
                "org.apache.hbase:hbase-common"
            ]
        },
        "org.apache.hadoop:hadoop-mapreduce-client-jobclient": {
            "locked": "2.7.3",
            "transitive": [
                "org.apache.hadoop:hadoop-client"
            ]
        },
        "org.apache.hadoop:hadoop-mapreduce-client-shuffle": {
            "locked": "2.7.3",
            "transitive": [
                "org.apache.hadoop:hadoop-mapreduce-client-app",
                "org.apache.hadoop:hadoop-mapreduce-client-jobclient"
            ]
        },
        "org.apache.hadoop:hadoop-yarn-api": {
            "locked": "2.7.3",
            "transitive": [
                "org.apache.hadoop:hadoop-client",
                "org.apache.hadoop:hadoop-yarn-client",
                "org.apache.hadoop:hadoop-yarn-common",
                "org.apache.hadoop:hadoop-yarn-server-common",
                "org.apache.hadoop:hadoop-yarn-server-nodemanager"
            ]
        },
        "org.apache.hadoop:hadoop-yarn-client": {
            "locked": "2.7.3",
            "transitive": [
                "org.apache.hadoop:hadoop-mapreduce-client-common"
            ]
        },
        "org.apache.hadoop:hadoop-yarn-common": {
            "locked": "2.7.3",
            "transitive": [
                "org.apache.hadoop:hadoop-mapreduce-client-common",
                "org.apache.hadoop:hadoop-mapreduce-client-core",
                "org.apache.hadoop:hadoop-yarn-client",
                "org.apache.hadoop:hadoop-yarn-server-common",
                "org.apache.hadoop:hadoop-yarn-server-nodemanager"
            ]
        },
        "org.apache.hadoop:hadoop-yarn-server-common": {
            "locked": "2.7.3",
            "transitive": [
                "org.apache.hadoop:hadoop-mapreduce-client-common",
                "org.apache.hadoop:hadoop-mapreduce-client-shuffle",
                "org.apache.hadoop:hadoop-yarn-server-nodemanager"
            ]
        },
        "org.apache.hadoop:hadoop-yarn-server-nodemanager": {
            "locked": "2.7.3",
            "transitive": [
                "org.apache.hadoop:hadoop-mapreduce-client-shuffle"
            ]
        },
        "org.apache.hbase:hbase-annotations": {
            "locked": "1.1.1",
            "transitive": [
                "org.apache.hbase:hbase-client",
                "org.apache.hbase:hbase-common",
                "org.apache.hbase:hbase-protocol"
            ]
        },
        "org.apache.hbase:hbase-client": {
            "locked": "1.1.1",
            "transitive": [
                "org.apache.hive:hive-metastore"
            ]
        },
        "org.apache.hbase:hbase-common": {
            "locked": "1.1.1",
            "transitive": [
                "org.apache.hbase:hbase-client"
            ]
        },
        "org.apache.hbase:hbase-protocol": {
            "locked": "1.1.1",
            "transitive": [
                "org.apache.hbase:hbase-client",
                "org.apache.hbase:hbase-common"
            ]
        },
        "org.apache.hive.shims:hive-shims-common": {
            "locked": "2.3.7",
            "transitive": [
                "org.apache.hive:hive-shims"
            ]
        },
        "org.apache.hive:hive-common": {
            "locked": "2.3.7",
            "transitive": [
                "org.apache.hive:hive-serde"
            ]
        },
        "org.apache.hive:hive-exec": {
            "locked": "2.3.7"
        },
        "org.apache.hive:hive-metastore": {
            "locked": "2.3.7"
        },
        "org.apache.hive:hive-serde": {
            "locked": "2.3.7",
            "transitive": [
                "org.apache.hive:hive-metastore"
            ]
        },
        "org.apache.hive:hive-service-rpc": {
            "locked": "2.3.7",
            "transitive": [
                "org.apache.hive:hive-serde"
            ]
        },
        "org.apache.hive:hive-shims": {
            "locked": "2.3.7",
            "transitive": [
                "org.apache.hive:hive-common",
                "org.apache.hive:hive-exec",
                "org.apache.hive:hive-metastore",
                "org.apache.hive:hive-serde"
            ]
        },
        "org.apache.hive:hive-storage-api": {
            "locked": "2.4.0",
            "transitive": [
                "org.apache.hive:hive-common"
            ]
        },
        "org.apache.hive:hive-vector-code-gen": {
            "locked": "2.3.7",
            "transitive": [
                "org.apache.hive:hive-exec"
            ]
        },
        "org.apache.htrace:htrace-core": {
            "locked": "3.1.0-incubating",
            "transitive": [
                "org.apache.hadoop:hadoop-common",
                "org.apache.hadoop:hadoop-hdfs",
                "org.apache.hbase:hbase-client",
                "org.apache.hbase:hbase-common"
            ]
        },
        "org.apache.httpcomponents:httpclient": {
            "locked": "4.4.1",
            "transitive": [
                "net.java.dev.jets3t:jets3t",
                "org.apache.hadoop:hadoop-auth",
                "org.apache.thrift:libthrift"
            ]
        },
        "org.apache.httpcomponents:httpcore": {
            "locked": "4.4.1",
            "transitive": [
                "net.java.dev.jets3t:jets3t",
                "org.apache.httpcomponents:httpclient",
                "org.apache.thrift:libthrift"
            ]
        },
        "org.apache.iceberg:iceberg-api": {
            "project": true,
            "transitive": [
                "org.apache.iceberg:iceberg-core",
                "org.apache.iceberg:iceberg-data",
                "org.apache.iceberg:iceberg-orc",
                "org.apache.iceberg:iceberg-parquet"
            ]
        },
        "org.apache.iceberg:iceberg-bundled-guava": {
            "project": true,
            "transitive": [
                "org.apache.iceberg:iceberg-api",
                "org.apache.iceberg:iceberg-common"
            ]
        },
        "org.apache.iceberg:iceberg-common": {
            "project": true,
            "transitive": [
                "org.apache.iceberg:iceberg-core"
            ]
        },
        "org.apache.iceberg:iceberg-core": {
            "project": true,
            "transitive": [
                "org.apache.iceberg:iceberg-data",
                "org.apache.iceberg:iceberg-orc",
                "org.apache.iceberg:iceberg-parquet"
            ]
        },
        "org.apache.iceberg:iceberg-data": {
            "project": true
        },
        "org.apache.iceberg:iceberg-orc": {
            "project": true
        },
        "org.apache.iceberg:iceberg-parquet": {
            "project": true
        },
        "org.apache.ivy:ivy": {
            "locked": "2.4.0",
            "transitive": [
                "org.apache.hive:hive-exec"
            ]
        },
        "org.apache.logging.log4j:log4j-1.2-api": {
            "locked": "2.6.2",
            "transitive": [
                "org.apache.hive:hive-common"
            ]
        },
        "org.apache.logging.log4j:log4j-api": {
            "locked": "2.6.2",
            "transitive": [
                "org.apache.logging.log4j:log4j-1.2-api",
                "org.apache.logging.log4j:log4j-core",
                "org.apache.logging.log4j:log4j-slf4j-impl",
                "org.apache.logging.log4j:log4j-web"
            ]
        },
        "org.apache.logging.log4j:log4j-core": {
            "locked": "2.6.2",
            "transitive": [
                "org.apache.logging.log4j:log4j-1.2-api",
                "org.apache.logging.log4j:log4j-web"
            ]
        },
        "org.apache.logging.log4j:log4j-slf4j-impl": {
            "locked": "2.6.2",
            "transitive": [
                "org.apache.hive.shims:hive-shims-common",
                "org.apache.hive:hive-common"
            ]
        },
        "org.apache.logging.log4j:log4j-web": {
            "locked": "2.6.2",
            "transitive": [
                "org.apache.hive:hive-common"
            ]
        },
        "org.apache.orc:orc-core": {
            "locked": "1.6.3",
            "transitive": [
                "org.apache.hive:hive-common",
                "org.apache.iceberg:iceberg-orc"
            ]
        },
        "org.apache.orc:orc-shims": {
            "locked": "1.6.3",
            "transitive": [
                "org.apache.orc:orc-core"
            ]
        },
        "org.apache.parquet:parquet-avro": {
            "locked": "1.11.0",
            "transitive": [
                "org.apache.iceberg:iceberg-parquet"
            ]
        },
        "org.apache.parquet:parquet-column": {
            "locked": "1.11.0",
            "transitive": [
                "org.apache.parquet:parquet-avro",
                "org.apache.parquet:parquet-hadoop"
            ]
        },
        "org.apache.parquet:parquet-common": {
            "locked": "1.11.0",
            "transitive": [
                "org.apache.parquet:parquet-column",
                "org.apache.parquet:parquet-encoding"
            ]
        },
        "org.apache.parquet:parquet-encoding": {
            "locked": "1.11.0",
            "transitive": [
                "org.apache.parquet:parquet-column"
            ]
        },
        "org.apache.parquet:parquet-format-structures": {
            "locked": "1.11.0",
            "transitive": [
                "org.apache.parquet:parquet-avro",
                "org.apache.parquet:parquet-common",
                "org.apache.parquet:parquet-hadoop"
            ]
        },
        "org.apache.parquet:parquet-hadoop": {
            "locked": "1.11.0",
            "transitive": [
                "org.apache.parquet:parquet-avro"
            ]
        },
        "org.apache.parquet:parquet-hadoop-bundle": {
            "locked": "1.8.1",
            "transitive": [
                "org.apache.hive:hive-serde"
            ]
        },
        "org.apache.parquet:parquet-jackson": {
            "locked": "1.11.0",
            "transitive": [
                "org.apache.parquet:parquet-hadoop"
            ]
        },
        "org.apache.thrift:libfb303": {
            "locked": "0.9.3",
            "transitive": [
                "org.apache.hive:hive-metastore",
                "org.apache.hive:hive-service-rpc"
            ]
        },
        "org.apache.thrift:libthrift": {
            "locked": "0.9.3",
            "transitive": [
                "co.cask.tephra:tephra-core",
                "org.apache.hive.shims:hive-shims-common",
                "org.apache.hive:hive-metastore",
                "org.apache.hive:hive-serde",
                "org.apache.hive:hive-service-rpc",
                "org.apache.thrift:libfb303"
            ]
        },
        "org.apache.twill:twill-api": {
            "locked": "0.6.0-incubating",
            "transitive": [
                "org.apache.twill:twill-core",
                "org.apache.twill:twill-zookeeper"
            ]
        },
        "org.apache.twill:twill-common": {
            "locked": "0.6.0-incubating",
            "transitive": [
                "co.cask.tephra:tephra-core",
                "org.apache.twill:twill-api",
                "org.apache.twill:twill-discovery-api",
                "org.apache.twill:twill-zookeeper"
            ]
        },
        "org.apache.twill:twill-core": {
            "locked": "0.6.0-incubating",
            "transitive": [
                "co.cask.tephra:tephra-core"
            ]
        },
        "org.apache.twill:twill-discovery-api": {
            "locked": "0.6.0-incubating",
            "transitive": [
                "co.cask.tephra:tephra-core",
                "org.apache.twill:twill-api",
                "org.apache.twill:twill-discovery-core"
            ]
        },
        "org.apache.twill:twill-discovery-core": {
            "locked": "0.6.0-incubating",
            "transitive": [
                "co.cask.tephra:tephra-core",
                "org.apache.twill:twill-core"
            ]
        },
        "org.apache.twill:twill-zookeeper": {
            "locked": "0.6.0-incubating",
            "transitive": [
                "co.cask.tephra:tephra-core",
                "org.apache.twill:twill-core",
                "org.apache.twill:twill-discovery-core"
            ]
        },
        "org.apache.velocity:velocity": {
            "locked": "1.5",
            "transitive": [
                "org.apache.hive:hive-vector-code-gen"
            ]
        },
        "org.apache.yetus:audience-annotations": {
            "locked": "0.11.0",
            "transitive": [
                "org.apache.parquet:parquet-common"
            ]
        },
        "org.apache.zookeeper:zookeeper": {
            "locked": "3.4.6",
            "transitive": [
                "org.apache.curator:apache-curator",
                "org.apache.curator:curator-client",
                "org.apache.curator:curator-framework",
                "org.apache.curator:curator-recipes",
                "org.apache.hadoop:hadoop-auth",
                "org.apache.hadoop:hadoop-common",
                "org.apache.hadoop:hadoop-yarn-server-common",
                "org.apache.hbase:hbase-client",
                "org.apache.hive.shims:hive-shims-common",
                "org.apache.hive:hive-exec",
                "org.apache.twill:twill-zookeeper"
            ]
        },
        "org.checkerframework:checker-qual": {
            "locked": "2.6.0",
            "transitive": [
                "com.github.ben-manes.caffeine:caffeine"
            ]
        },
        "org.codehaus.groovy:groovy-all": {
            "locked": "2.4.4",
            "transitive": [
                "org.apache.hive:hive-exec"
            ]
        },
        "org.codehaus.jackson:jackson-core-asl": {
            "locked": "1.9.13",
            "transitive": [
                "com.sun.jersey:jersey-json",
                "org.apache.hadoop:hadoop-common",
                "org.apache.hadoop:hadoop-hdfs",
                "org.apache.hadoop:hadoop-yarn-common",
                "org.codehaus.jackson:jackson-jaxrs",
                "org.codehaus.jackson:jackson-mapper-asl",
                "org.codehaus.jackson:jackson-xc"
            ]
        },
        "org.codehaus.jackson:jackson-jaxrs": {
            "locked": "1.9.13",
            "transitive": [
                "com.sun.jersey:jersey-json",
                "org.apache.hadoop:hadoop-yarn-common"
            ]
        },
        "org.codehaus.jackson:jackson-mapper-asl": {
            "locked": "1.9.13",
            "transitive": [
                "com.sun.jersey:jersey-json",
                "org.apache.hadoop:hadoop-common",
                "org.apache.hadoop:hadoop-hdfs",
                "org.apache.hadoop:hadoop-yarn-common",
                "org.apache.hbase:hbase-client",
                "org.codehaus.jackson:jackson-jaxrs",
                "org.codehaus.jackson:jackson-xc"
            ]
        },
        "org.codehaus.jackson:jackson-xc": {
            "locked": "1.9.13",
            "transitive": [
                "com.sun.jersey:jersey-json",
                "org.apache.hadoop:hadoop-yarn-common"
            ]
        },
        "org.codehaus.jettison:jettison": {
            "locked": "1.1",
            "transitive": [
                "com.sun.jersey:jersey-json",
                "org.apache.hadoop:hadoop-yarn-server-nodemanager"
            ]
        },
        "org.datanucleus:datanucleus-api-jdo": {
            "locked": "4.2.4",
            "transitive": [
                "org.apache.hive:hive-metastore"
            ]
        },
        "org.datanucleus:datanucleus-core": {
            "locked": "4.1.17",
            "transitive": [
                "org.apache.hive:hive-exec",
                "org.apache.hive:hive-metastore"
            ]
        },
        "org.datanucleus:datanucleus-rdbms": {
            "locked": "4.1.19",
            "transitive": [
                "org.apache.hive:hive-metastore"
            ]
        },
        "org.datanucleus:javax.jdo": {
            "locked": "3.2.0-m3",
            "transitive": [
                "org.apache.hive:hive-metastore"
            ]
        },
        "org.eclipse.jetty.aggregate:jetty-all": {
            "locked": "7.6.0.v20120127",
            "transitive": [
                "org.apache.hive:hive-common"
            ]
        },
        "org.eclipse.jetty.orbit:javax.servlet": {
            "locked": "3.0.0.v201112011016",
            "transitive": [
                "org.apache.hive:hive-common"
            ]
        },
        "org.fusesource.leveldbjni:leveldbjni-all": {
            "locked": "1.8",
            "transitive": [
                "org.apache.hadoop:hadoop-hdfs",
                "org.apache.hadoop:hadoop-mapreduce-client-shuffle",
                "org.apache.hadoop:hadoop-yarn-server-common",
                "org.apache.hadoop:hadoop-yarn-server-nodemanager"
            ]
        },
        "org.hamcrest:hamcrest-core": {
            "locked": "1.3",
            "transitive": [
                "junit:junit"
            ]
        },
        "org.jetbrains:annotations": {
            "locked": "17.0.0",
            "transitive": [
                "org.apache.orc:orc-core"
            ]
        },
        "org.jruby.jcodings:jcodings": {
            "locked": "1.0.8",
            "transitive": [
                "org.apache.hbase:hbase-client",
                "org.jruby.joni:joni"
            ]
        },
        "org.jruby.joni:joni": {
            "locked": "2.1.2",
            "transitive": [
                "org.apache.hbase:hbase-client"
            ]
        },
        "org.ow2.asm:asm-all": {
            "locked": "5.0.2",
            "transitive": [
                "org.apache.twill:twill-core"
            ]
        },
        "org.slf4j:slf4j-api": {
            "locked": "1.7.25",
            "transitive": [
                "ch.qos.logback:logback-classic",
                "co.cask.tephra:tephra-core",
                "com.github.joshelser:dropwizard-metrics-hadoop-metrics2-reporter",
                "com.jolbox:bonecp",
                "com.zaxxer:HikariCP",
                "io.dropwizard.metrics:metrics-core",
                "io.dropwizard.metrics:metrics-json",
                "io.dropwizard.metrics:metrics-jvm",
                "org.apache.avro:avro",
                "org.apache.curator:curator-client",
                "org.apache.directory.api:api-asn1-api",
                "org.apache.directory.api:api-util",
                "org.apache.directory.server:apacheds-i18n",
                "org.apache.directory.server:apacheds-kerberos-codec",
                "org.apache.hadoop:hadoop-auth",
                "org.apache.hadoop:hadoop-common",
                "org.apache.hadoop:hadoop-mapreduce-client-app",
                "org.apache.hadoop:hadoop-mapreduce-client-common",
                "org.apache.hadoop:hadoop-mapreduce-client-core",
                "org.apache.hadoop:hadoop-mapreduce-client-jobclient",
                "org.apache.hadoop:hadoop-mapreduce-client-shuffle",
                "org.apache.hadoop:hadoop-yarn-common",
                "org.apache.hadoop:hadoop-yarn-server-nodemanager",
                "org.apache.hive.shims:hive-shims-common",
                "org.apache.hive:hive-common",
                "org.apache.hive:hive-exec",
                "org.apache.hive:hive-metastore",
                "org.apache.hive:hive-serde",
                "org.apache.hive:hive-service-rpc",
                "org.apache.hive:hive-shims",
                "org.apache.hive:hive-storage-api",
                "org.apache.hive:hive-vector-code-gen",
                "org.apache.iceberg:iceberg-api",
                "org.apache.iceberg:iceberg-common",
                "org.apache.iceberg:iceberg-core",
                "org.apache.iceberg:iceberg-data",
                "org.apache.iceberg:iceberg-orc",
                "org.apache.iceberg:iceberg-parquet",
                "org.apache.logging.log4j:log4j-slf4j-impl",
                "org.apache.orc:orc-core",
                "org.apache.orc:orc-shims",
                "org.apache.parquet:parquet-common",
                "org.apache.parquet:parquet-format-structures",
                "org.apache.thrift:libthrift",
                "org.apache.twill:twill-common",
                "org.apache.twill:twill-core",
                "org.apache.twill:twill-zookeeper",
                "org.apache.zookeeper:zookeeper"
            ]
        },
        "org.sonatype.sisu.inject:cglib": {
            "locked": "2.2.1-v20090111",
            "transitive": [
                "com.google.inject:guice"
            ]
        },
        "org.threeten:threeten-extra": {
            "locked": "1.5.0",
            "transitive": [
                "org.apache.orc:orc-core"
            ]
        },
        "org.xerial.snappy:snappy-java": {
            "locked": "1.1.7.3",
            "transitive": [
                "org.apache.parquet:parquet-hadoop"
            ]
        },
        "oro:oro": {
            "locked": "2.0.8",
            "transitive": [
                "org.apache.velocity:velocity"
            ]
        },
        "stax:stax-api": {
            "locked": "1.0.1",
            "transitive": [
                "org.apache.hive:hive-exec"
            ]
        },
        "tomcat:jasper-compiler": {
            "locked": "5.5.23",
            "transitive": [
                "org.apache.hive:hive-service-rpc"
            ]
        },
        "tomcat:jasper-runtime": {
            "locked": "5.5.23",
            "transitive": [
                "org.apache.hive:hive-service-rpc"
            ]
        },
        "xerces:xercesImpl": {
            "locked": "2.9.1",
            "transitive": [
                "org.apache.hadoop:hadoop-hdfs"
            ]
        },
        "xml-apis:xml-apis": {
            "locked": "1.3.04",
            "transitive": [
                "xerces:xercesImpl"
            ]
        },
        "xmlenc:xmlenc": {
            "locked": "0.52",
            "transitive": [
                "org.apache.hadoop:hadoop-common",
                "org.apache.hadoop:hadoop-hdfs"
            ]
        }
    },
    "compileOnly": {
        "ant:ant": {
            "locked": "1.6.5",
            "transitive": [
                "tomcat:jasper-compiler"
            ]
        },
        "aopalliance:aopalliance": {
            "locked": "1.0",
            "transitive": [
                "com.google.inject:guice"
            ]
        },
        "asm:asm": {
            "locked": "3.1",
            "transitive": [
                "asm:asm-tree",
                "com.sun.jersey:jersey-server",
                "org.sonatype.sisu.inject:cglib"
            ]
        },
        "asm:asm-commons": {
            "locked": "3.1",
            "transitive": [
                "org.eclipse.jetty.aggregate:jetty-all"
            ]
        },
        "asm:asm-tree": {
            "locked": "3.1",
            "transitive": [
                "asm:asm-commons"
            ]
        },
        "ch.qos.logback:logback-classic": {
            "locked": "1.0.9",
            "transitive": [
                "co.cask.tephra:tephra-core",
                "org.apache.twill:twill-core",
                "org.apache.twill:twill-zookeeper"
            ]
        },
        "ch.qos.logback:logback-core": {
            "locked": "1.0.9",
            "transitive": [
                "ch.qos.logback:logback-classic",
                "co.cask.tephra:tephra-core",
                "org.apache.twill:twill-core",
                "org.apache.twill:twill-zookeeper"
            ]
        },
        "co.cask.tephra:tephra-api": {
            "locked": "0.6.0",
            "transitive": [
                "co.cask.tephra:tephra-core",
                "co.cask.tephra:tephra-hbase-compat-1.0",
                "org.apache.hive:hive-metastore"
            ]
        },
        "co.cask.tephra:tephra-core": {
            "locked": "0.6.0",
            "transitive": [
                "co.cask.tephra:tephra-hbase-compat-1.0",
                "org.apache.hive:hive-metastore"
            ]
        },
        "co.cask.tephra:tephra-hbase-compat-1.0": {
            "locked": "0.6.0",
            "transitive": [
                "org.apache.hive:hive-metastore"
            ]
        },
        "com.fasterxml.jackson.core:jackson-annotations": {
            "locked": "2.6.0",
            "transitive": [
                "com.fasterxml.jackson.core:jackson-databind"
            ]
        },
        "com.fasterxml.jackson.core:jackson-core": {
            "locked": "2.6.5",
            "transitive": [
                "com.fasterxml.jackson.core:jackson-databind"
            ]
        },
        "com.fasterxml.jackson.core:jackson-databind": {
            "locked": "2.6.5",
            "transitive": [
                "io.dropwizard.metrics:metrics-json",
                "org.apache.hive:hive-common"
            ]
        },
        "com.github.joshelser:dropwizard-metrics-hadoop-metrics2-reporter": {
            "locked": "0.1.2",
            "transitive": [
                "org.apache.hive:hive-common"
            ]
        },
        "com.github.stephenc.findbugs:findbugs-annotations": {
            "locked": "1.3.9-1",
            "transitive": [
                "org.apache.hbase:hbase-annotations",
                "org.apache.hbase:hbase-client",
                "org.apache.hbase:hbase-common",
                "org.apache.hbase:hbase-protocol"
            ]
        },
        "com.google.code.findbugs:jsr305": {
            "locked": "3.0.0",
            "transitive": [
                "org.apache.hadoop:hadoop-common",
                "org.apache.hive:hive-serde",
                "org.apache.twill:twill-api",
                "org.apache.twill:twill-common",
                "org.apache.twill:twill-zookeeper"
            ]
        },
        "com.google.code.gson:gson": {
            "locked": "2.2.4",
            "transitive": [
                "co.cask.tephra:tephra-core",
                "org.apache.hadoop:hadoop-common",
                "org.apache.hive:hive-exec",
                "org.apache.twill:twill-core",
                "org.apache.twill:twill-discovery-core"
            ]
        },
        "com.google.guava:guava": {
            "locked": "16.0.1",
            "transitive": [
                "co.cask.tephra:tephra-core",
                "com.jolbox:bonecp",
                "org.apache.curator:curator-client",
                "org.apache.curator:curator-framework",
                "org.apache.curator:curator-recipes",
                "org.apache.hadoop:hadoop-common",
                "org.apache.hadoop:hadoop-hdfs",
                "org.apache.hadoop:hadoop-yarn-api",
                "org.apache.hadoop:hadoop-yarn-client",
                "org.apache.hadoop:hadoop-yarn-common",
                "org.apache.hadoop:hadoop-yarn-server-applicationhistoryservice",
                "org.apache.hadoop:hadoop-yarn-server-common",
                "org.apache.hadoop:hadoop-yarn-server-nodemanager",
                "org.apache.hadoop:hadoop-yarn-server-resourcemanager",
                "org.apache.hadoop:hadoop-yarn-server-web-proxy",
                "org.apache.hbase:hbase-client",
                "org.apache.hbase:hbase-common",
                "org.apache.hive.shims:hive-shims-common",
                "org.apache.hive:hive-metastore",
                "org.apache.twill:twill-core",
                "org.apache.twill:twill-zookeeper"
            ]
        },
        "com.google.inject.extensions:guice-assistedinject": {
            "locked": "3.0",
            "transitive": [
                "co.cask.tephra:tephra-core"
            ]
        },
        "com.google.inject.extensions:guice-servlet": {
            "locked": "3.0",
            "transitive": [
                "com.sun.jersey.contribs:jersey-guice",
                "org.apache.hadoop:hadoop-mapreduce-client-core",
                "org.apache.hadoop:hadoop-yarn-common",
                "org.apache.hadoop:hadoop-yarn-server-applicationhistoryservice",
                "org.apache.hadoop:hadoop-yarn-server-resourcemanager"
            ]
        },
        "com.google.inject:guice": {
            "locked": "3.0",
            "transitive": [
                "co.cask.tephra:tephra-core",
                "com.google.inject.extensions:guice-assistedinject",
                "com.google.inject.extensions:guice-servlet",
                "com.sun.jersey.contribs:jersey-guice",
                "org.apache.hadoop:hadoop-yarn-common",
                "org.apache.hadoop:hadoop-yarn-server-applicationhistoryservice",
                "org.apache.hadoop:hadoop-yarn-server-nodemanager",
                "org.apache.hadoop:hadoop-yarn-server-resourcemanager"
            ]
        },
        "com.google.protobuf:protobuf-java": {
            "locked": "2.5.0",
            "transitive": [
                "org.apache.hadoop:hadoop-common",
                "org.apache.hadoop:hadoop-hdfs",
                "org.apache.hadoop:hadoop-mapreduce-client-app",
                "org.apache.hadoop:hadoop-mapreduce-client-common",
                "org.apache.hadoop:hadoop-mapreduce-client-core",
                "org.apache.hadoop:hadoop-mapreduce-client-jobclient",
                "org.apache.hadoop:hadoop-mapreduce-client-shuffle",
                "org.apache.hadoop:hadoop-yarn-api",
                "org.apache.hadoop:hadoop-yarn-common",
                "org.apache.hadoop:hadoop-yarn-server-applicationhistoryservice",
                "org.apache.hadoop:hadoop-yarn-server-common",
                "org.apache.hadoop:hadoop-yarn-server-nodemanager",
                "org.apache.hadoop:hadoop-yarn-server-resourcemanager",
                "org.apache.hbase:hbase-client",
                "org.apache.hbase:hbase-common",
                "org.apache.hbase:hbase-protocol",
                "org.apache.hive:hive-metastore",
                "org.apache.orc:orc-core"
            ]
        },
        "com.jamesmurty.utils:java-xmlbuilder": {
            "locked": "0.4",
            "transitive": [
                "net.java.dev.jets3t:jets3t"
            ]
        },
        "com.jcraft:jsch": {
            "locked": "0.1.42",
            "transitive": [
                "org.apache.hadoop:hadoop-common"
            ]
        },
        "com.jolbox:bonecp": {
            "locked": "0.8.0.RELEASE",
            "transitive": [
                "org.apache.hive:hive-metastore"
            ]
        },
        "com.sun.jersey.contribs:jersey-guice": {
            "locked": "1.9",
            "transitive": [
                "org.apache.hadoop:hadoop-yarn-common",
                "org.apache.hadoop:hadoop-yarn-server-applicationhistoryservice",
                "org.apache.hadoop:hadoop-yarn-server-nodemanager",
                "org.apache.hadoop:hadoop-yarn-server-resourcemanager"
            ]
        },
        "com.sun.jersey:jersey-client": {
            "locked": "1.9",
            "transitive": [
                "org.apache.hadoop:hadoop-yarn-common",
                "org.apache.hadoop:hadoop-yarn-server-applicationhistoryservice",
                "org.apache.hadoop:hadoop-yarn-server-nodemanager",
                "org.apache.hadoop:hadoop-yarn-server-resourcemanager"
            ]
        },
        "com.sun.jersey:jersey-core": {
            "locked": "1.9",
            "transitive": [
                "com.sun.jersey:jersey-client",
                "com.sun.jersey:jersey-json",
                "com.sun.jersey:jersey-server",
                "org.apache.hadoop:hadoop-common",
                "org.apache.hadoop:hadoop-yarn-common",
                "org.apache.hadoop:hadoop-yarn-server-applicationhistoryservice",
                "org.apache.hadoop:hadoop-yarn-server-nodemanager",
                "org.apache.hadoop:hadoop-yarn-server-resourcemanager"
            ]
        },
        "com.sun.jersey:jersey-json": {
            "locked": "1.9",
            "transitive": [
                "org.apache.hadoop:hadoop-common",
                "org.apache.hadoop:hadoop-yarn-common",
                "org.apache.hadoop:hadoop-yarn-server-applicationhistoryservice",
                "org.apache.hadoop:hadoop-yarn-server-nodemanager",
                "org.apache.hadoop:hadoop-yarn-server-resourcemanager"
            ]
        },
        "com.sun.jersey:jersey-server": {
            "locked": "1.9",
            "transitive": [
                "com.sun.jersey.contribs:jersey-guice",
                "org.apache.hadoop:hadoop-common",
                "org.apache.hadoop:hadoop-yarn-common"
            ]
        },
        "com.sun.xml.bind:jaxb-impl": {
            "locked": "2.2.3-1",
            "transitive": [
                "com.sun.jersey:jersey-json"
            ]
        },
        "com.tdunning:json": {
            "locked": "1.8",
            "transitive": [
                "org.apache.hive:hive-common"
            ]
        },
        "com.thoughtworks.paranamer:paranamer": {
            "locked": "2.3",
            "transitive": [
                "org.apache.avro:avro"
            ]
        },
        "com.zaxxer:HikariCP": {
            "locked": "2.5.1",
            "transitive": [
                "org.apache.hive:hive-metastore"
            ]
        },
        "commons-beanutils:commons-beanutils": {
            "locked": "1.7.0",
            "transitive": [
                "commons-digester:commons-digester"
            ]
        },
        "commons-beanutils:commons-beanutils-core": {
            "locked": "1.8.0",
            "transitive": [
                "commons-configuration:commons-configuration"
            ]
        },
        "commons-cli:commons-cli": {
            "locked": "1.2",
            "transitive": [
                "org.apache.hadoop:hadoop-common",
                "org.apache.hadoop:hadoop-hdfs",
                "org.apache.hadoop:hadoop-yarn-client",
                "org.apache.hadoop:hadoop-yarn-common",
                "org.apache.hive:hive-common",
                "org.apache.hive:hive-metastore",
                "org.apache.hive:hive-service-rpc"
            ]
        },
        "commons-codec:commons-codec": {
            "locked": "1.9",
            "transitive": [
                "commons-httpclient:commons-httpclient",
                "net.java.dev.jets3t:jets3t",
                "org.apache.hadoop:hadoop-auth",
                "org.apache.hadoop:hadoop-common",
                "org.apache.hadoop:hadoop-hdfs",
                "org.apache.hadoop:hadoop-yarn-common",
                "org.apache.hadoop:hadoop-yarn-server-nodemanager",
                "org.apache.hbase:hbase-client",
                "org.apache.hbase:hbase-common",
                "org.apache.hive:hive-exec",
                "org.apache.hive:hive-serde",
                "org.apache.hive:hive-service-rpc",
                "org.apache.httpcomponents:httpclient"
            ]
        },
        "commons-collections:commons-collections": {
            "locked": "3.2.2",
            "transitive": [
                "commons-configuration:commons-configuration",
                "org.apache.hadoop:hadoop-common",
                "org.apache.hadoop:hadoop-yarn-server-applicationhistoryservice",
                "org.apache.hbase:hbase-common"
            ]
        },
        "commons-configuration:commons-configuration": {
            "locked": "1.6",
            "transitive": [
                "org.apache.hadoop:hadoop-common"
            ]
        },
        "commons-dbcp:commons-dbcp": {
            "locked": "1.4",
            "transitive": [
                "org.apache.hive:hive-metastore"
            ]
        },
        "commons-digester:commons-digester": {
            "locked": "1.8",
            "transitive": [
                "commons-configuration:commons-configuration"
            ]
        },
        "commons-el:commons-el": {
            "locked": "1.0",
            "transitive": [
                "tomcat:jasper-runtime"
            ]
        },
        "commons-httpclient:commons-httpclient": {
            "locked": "3.1",
            "transitive": [
                "org.apache.hadoop:hadoop-common",
                "org.apache.hive:hive-exec"
            ]
        },
        "commons-io:commons-io": {
            "locked": "2.4",
            "transitive": [
                "org.apache.hadoop:hadoop-common",
                "org.apache.hadoop:hadoop-hdfs",
                "org.apache.hadoop:hadoop-yarn-common",
                "org.apache.hadoop:hadoop-yarn-server-resourcemanager",
                "org.apache.hbase:hbase-client",
                "org.apache.hbase:hbase-common",
                "org.apache.hive:hive-exec"
            ]
        },
        "commons-lang:commons-lang": {
            "locked": "2.6",
            "transitive": [
                "commons-configuration:commons-configuration",
                "org.apache.hadoop:hadoop-common",
                "org.apache.hadoop:hadoop-hdfs",
                "org.apache.hadoop:hadoop-yarn-api",
                "org.apache.hadoop:hadoop-yarn-client",
                "org.apache.hadoop:hadoop-yarn-common",
                "org.apache.hadoop:hadoop-yarn-server-nodemanager",
                "org.apache.hadoop:hadoop-yarn-server-resourcemanager",
                "org.apache.hbase:hbase-client",
                "org.apache.hbase:hbase-common",
                "org.apache.hive.shims:hive-shims-0.23",
                "org.apache.hive.shims:hive-shims-common",
                "org.apache.hive:hive-common",
                "org.apache.hive:hive-metastore",
                "org.apache.hive:hive-serde",
                "org.apache.hive:hive-storage-api",
                "org.apache.hive:hive-vector-code-gen",
                "org.apache.orc:orc-core",
                "org.apache.velocity:velocity"
            ]
        },
        "commons-logging:commons-logging": {
            "locked": "1.2",
            "transitive": [
                "commons-beanutils:commons-beanutils",
                "commons-beanutils:commons-beanutils-core",
                "commons-configuration:commons-configuration",
                "commons-digester:commons-digester",
                "commons-el:commons-el",
                "commons-httpclient:commons-httpclient",
                "net.java.dev.jets3t:jets3t",
                "org.apache.hadoop:hadoop-common",
                "org.apache.hadoop:hadoop-hdfs",
                "org.apache.hadoop:hadoop-yarn-api",
                "org.apache.hadoop:hadoop-yarn-client",
                "org.apache.hadoop:hadoop-yarn-common",
                "org.apache.hadoop:hadoop-yarn-server-applicationhistoryservice",
                "org.apache.hadoop:hadoop-yarn-server-common",
                "org.apache.hadoop:hadoop-yarn-server-nodemanager",
                "org.apache.hadoop:hadoop-yarn-server-resourcemanager",
                "org.apache.hadoop:hadoop-yarn-server-web-proxy",
                "org.apache.hbase:hbase-client",
                "org.apache.hbase:hbase-common",
                "org.apache.hbase:hbase-protocol",
                "org.apache.httpcomponents:httpclient"
            ]
        },
        "commons-net:commons-net": {
            "locked": "3.1",
            "transitive": [
                "org.apache.hadoop:hadoop-common"
            ]
        },
        "commons-pool:commons-pool": {
            "locked": "1.5.4",
            "transitive": [
                "commons-dbcp:commons-dbcp",
                "org.apache.hive:hive-metastore"
            ]
        },
        "io.airlift:aircompressor": {
            "locked": "0.8",
            "transitive": [
                "org.apache.orc:orc-core"
            ]
        },
        "io.airlift:slice": {
            "locked": "0.29",
            "transitive": [
                "io.airlift:aircompressor"
            ]
        },
        "io.dropwizard.metrics:metrics-core": {
            "locked": "3.1.2",
            "transitive": [
                "co.cask.tephra:tephra-core",
                "com.github.joshelser:dropwizard-metrics-hadoop-metrics2-reporter",
                "io.dropwizard.metrics:metrics-json",
                "io.dropwizard.metrics:metrics-jvm",
                "org.apache.hive:hive-common"
            ]
        },
        "io.dropwizard.metrics:metrics-json": {
            "locked": "3.1.0",
            "transitive": [
                "org.apache.hive:hive-common"
            ]
        },
        "io.dropwizard.metrics:metrics-jvm": {
            "locked": "3.1.0",
            "transitive": [
                "org.apache.hive:hive-common"
            ]
        },
        "io.netty:netty": {
            "locked": "3.7.0.Final",
            "transitive": [
                "org.apache.hadoop:hadoop-hdfs",
                "org.apache.hadoop:hadoop-mapreduce-client-core",
                "org.apache.zookeeper:zookeeper"
            ]
        },
        "io.netty:netty-all": {
            "locked": "4.0.23.Final",
            "transitive": [
                "org.apache.hadoop:hadoop-hdfs",
                "org.apache.hbase:hbase-client"
            ]
        },
        "it.unimi.dsi:fastutil": {
            "locked": "6.5.6",
            "transitive": [
                "co.cask.tephra:tephra-core"
            ]
        },
        "javax.activation:activation": {
            "locked": "1.1",
            "transitive": [
                "javax.mail:mail",
                "javax.xml.bind:jaxb-api",
                "org.eclipse.jetty.aggregate:jetty-all"
            ]
        },
        "javax.inject:javax.inject": {
            "locked": "1",
            "transitive": [
                "com.google.inject:guice",
                "com.sun.jersey.contribs:jersey-guice"
            ]
        },
        "javax.jdo:jdo-api": {
            "locked": "3.0.1",
            "transitive": [
                "org.apache.hive:hive-metastore"
            ]
        },
        "javax.mail:mail": {
            "locked": "1.4.1",
            "transitive": [
                "org.eclipse.jetty.aggregate:jetty-all"
            ]
        },
        "javax.servlet.jsp:jsp-api": {
            "locked": "2.1",
            "transitive": [
                "org.apache.hadoop:hadoop-common"
            ]
        },
        "javax.servlet:jsp-api": {
            "locked": "2.0",
            "transitive": [
                "tomcat:jasper-compiler"
            ]
        },
        "javax.servlet:servlet-api": {
            "locked": "2.5",
            "transitive": [
                "javax.servlet:jsp-api",
                "org.apache.hadoop:hadoop-common",
                "org.apache.hadoop:hadoop-yarn-common",
                "org.apache.hadoop:hadoop-yarn-server-nodemanager",
                "tomcat:jasper-runtime"
            ]
        },
        "javax.transaction:jta": {
            "locked": "1.1",
            "transitive": [
                "javax.jdo:jdo-api"
            ]
        },
        "javax.transaction:transaction-api": {
            "locked": "1.1",
            "transitive": [
                "org.datanucleus:javax.jdo"
            ]
        },
        "javax.xml.bind:jaxb-api": {
            "locked": "2.2.2",
            "transitive": [
                "com.sun.xml.bind:jaxb-impl",
                "org.apache.hadoop:hadoop-yarn-common",
                "org.apache.hadoop:hadoop-yarn-server-applicationhistoryservice",
                "org.apache.hadoop:hadoop-yarn-server-nodemanager",
                "org.apache.hadoop:hadoop-yarn-server-resourcemanager"
            ]
        },
        "javax.xml.stream:stax-api": {
            "locked": "1.0-2",
            "transitive": [
                "javax.xml.bind:jaxb-api"
            ]
        },
        "javolution:javolution": {
            "locked": "5.5.1",
            "transitive": [
                "org.apache.hive:hive-metastore"
            ]
        },
        "jline:jline": {
            "locked": "2.12",
            "transitive": [
                "org.apache.hive:hive-common",
                "org.apache.zookeeper:zookeeper"
            ]
        },
        "joda-time:joda-time": {
            "locked": "2.8.1",
            "transitive": [
                "org.apache.hive:hive-common"
            ]
        },
        "junit:junit": {
            "locked": "4.11",
            "transitive": [
                "org.apache.hbase:hbase-annotations",
                "org.apache.hbase:hbase-client",
                "org.apache.hbase:hbase-common",
                "org.apache.hbase:hbase-protocol"
            ]
        },
        "log4j:log4j": {
            "locked": "1.2.17",
            "transitive": [
                "org.apache.hadoop:hadoop-auth",
                "org.apache.hadoop:hadoop-common",
                "org.apache.hadoop:hadoop-hdfs",
                "org.apache.hadoop:hadoop-yarn-client",
                "org.apache.hadoop:hadoop-yarn-common",
                "org.apache.hadoop:hadoop-yarn-server-resourcemanager",
                "org.apache.hbase:hbase-annotations",
                "org.apache.hbase:hbase-common",
                "org.apache.hbase:hbase-protocol",
                "org.apache.zookeeper:zookeeper"
            ]
        },
        "net.java.dev.jets3t:jets3t": {
            "locked": "0.9.0",
            "transitive": [
                "org.apache.hadoop:hadoop-common"
            ]
        },
        "net.sf.opencsv:opencsv": {
            "locked": "2.3",
            "transitive": [
                "org.apache.hive:hive-serde"
            ]
        },
        "org.antlr:ST4": {
            "locked": "4.0.4",
            "transitive": [
                "org.apache.hive:hive-exec"
            ]
        },
        "org.antlr:antlr-runtime": {
            "locked": "3.5.2",
            "transitive": [
                "org.antlr:ST4",
                "org.apache.hive:hive-exec",
                "org.apache.hive:hive-metastore"
            ]
        },
        "org.apache.ant:ant": {
            "locked": "1.9.1",
            "transitive": [
                "org.apache.hive:hive-common",
                "org.apache.hive:hive-exec",
                "org.apache.hive:hive-vector-code-gen"
            ]
        },
        "org.apache.ant:ant-launcher": {
            "locked": "1.9.1",
            "transitive": [
                "org.apache.ant:ant"
            ]
        },
        "org.apache.avro:avro": {
            "locked": "1.7.7",
            "transitive": [
                "org.apache.hadoop:hadoop-common",
                "org.apache.hadoop:hadoop-mapreduce-client-core",
                "org.apache.hive:hive-serde"
            ]
        },
        "org.apache.commons:commons-compress": {
            "locked": "1.9",
            "transitive": [
                "org.apache.avro:avro",
                "org.apache.hadoop:hadoop-common",
                "org.apache.hadoop:hadoop-yarn-common",
                "org.apache.hive:hive-common",
                "org.apache.hive:hive-exec"
            ]
        },
        "org.apache.commons:commons-lang3": {
            "locked": "3.1",
            "transitive": [
                "org.apache.hive:hive-common"
            ]
        },
        "org.apache.commons:commons-math3": {
            "locked": "3.1.1",
            "transitive": [
                "org.apache.hadoop:hadoop-common"
            ]
        },
        "org.apache.curator:apache-curator": {
            "locked": "2.7.1",
            "transitive": [
                "org.apache.hive:hive-exec"
            ]
        },
        "org.apache.curator:curator-client": {
            "locked": "2.7.1",
            "transitive": [
                "org.apache.curator:curator-framework",
                "org.apache.hadoop:hadoop-common"
            ]
        },
        "org.apache.curator:curator-framework": {
            "locked": "2.7.1",
            "transitive": [
                "org.apache.curator:curator-recipes",
                "org.apache.hadoop:hadoop-auth",
                "org.apache.hive.shims:hive-shims-common",
                "org.apache.hive:hive-exec"
            ]
        },
        "org.apache.curator:curator-recipes": {
            "locked": "2.7.1",
            "transitive": [
                "org.apache.hadoop:hadoop-common"
            ]
        },
        "org.apache.derby:derby": {
            "locked": "10.10.2.0",
            "transitive": [
                "org.apache.hive:hive-metastore"
            ]
        },
        "org.apache.directory.api:api-asn1-api": {
            "locked": "1.0.0-M20",
            "transitive": [
                "org.apache.directory.server:apacheds-kerberos-codec"
            ]
        },
        "org.apache.directory.api:api-util": {
            "locked": "1.0.0-M20",
            "transitive": [
                "org.apache.directory.server:apacheds-kerberos-codec"
            ]
        },
        "org.apache.directory.server:apacheds-i18n": {
            "locked": "2.0.0-M15",
            "transitive": [
                "org.apache.directory.server:apacheds-kerberos-codec"
            ]
        },
        "org.apache.directory.server:apacheds-kerberos-codec": {
            "locked": "2.0.0-M15",
            "transitive": [
                "org.apache.hadoop:hadoop-auth"
            ]
        },
        "org.apache.geronimo.specs:geronimo-annotation_1.0_spec": {
            "locked": "1.1.1",
            "transitive": [
                "org.eclipse.jetty.aggregate:jetty-all"
            ]
        },
        "org.apache.geronimo.specs:geronimo-jaspic_1.0_spec": {
            "locked": "1.0",
            "transitive": [
                "org.eclipse.jetty.aggregate:jetty-all"
            ]
        },
        "org.apache.geronimo.specs:geronimo-jta_1.1_spec": {
            "locked": "1.1.1",
            "transitive": [
                "org.eclipse.jetty.aggregate:jetty-all"
            ]
        },
        "org.apache.hadoop:hadoop-annotations": {
            "locked": "2.7.3",
            "transitive": [
                "org.apache.hadoop:hadoop-client",
                "org.apache.hadoop:hadoop-common",
                "org.apache.hadoop:hadoop-mapreduce-client-core",
                "org.apache.hadoop:hadoop-yarn-api",
                "org.apache.hadoop:hadoop-yarn-common",
                "org.apache.hadoop:hadoop-yarn-server-applicationhistoryservice",
                "org.apache.hadoop:hadoop-yarn-server-common",
                "org.apache.hadoop:hadoop-yarn-server-resourcemanager"
            ]
        },
        "org.apache.hadoop:hadoop-auth": {
            "locked": "2.7.3",
            "transitive": [
                "org.apache.hadoop:hadoop-common",
                "org.apache.hbase:hbase-client"
            ]
        },
        "org.apache.hadoop:hadoop-client": {
            "locked": "2.7.3"
        },
        "org.apache.hadoop:hadoop-common": {
            "locked": "2.7.3",
            "transitive": [
                "com.github.joshelser:dropwizard-metrics-hadoop-metrics2-reporter",
                "org.apache.hadoop:hadoop-client",
                "org.apache.hbase:hbase-client",
                "org.apache.hbase:hbase-common"
            ]
        },
        "org.apache.hadoop:hadoop-hdfs": {
            "locked": "2.7.3",
            "transitive": [
                "org.apache.hadoop:hadoop-client"
            ]
        },
        "org.apache.hadoop:hadoop-mapreduce-client-app": {
            "locked": "2.7.3",
            "transitive": [
                "org.apache.hadoop:hadoop-client"
            ]
        },
        "org.apache.hadoop:hadoop-mapreduce-client-common": {
            "locked": "2.7.3",
            "transitive": [
                "org.apache.hadoop:hadoop-mapreduce-client-app",
                "org.apache.hadoop:hadoop-mapreduce-client-jobclient",
                "org.apache.hadoop:hadoop-mapreduce-client-shuffle"
            ]
        },
        "org.apache.hadoop:hadoop-mapreduce-client-core": {
            "locked": "2.7.3",
            "transitive": [
                "org.apache.hadoop:hadoop-client",
                "org.apache.hadoop:hadoop-mapreduce-client-common",
                "org.apache.hbase:hbase-client",
                "org.apache.hbase:hbase-common"
            ]
        },
        "org.apache.hadoop:hadoop-mapreduce-client-jobclient": {
            "locked": "2.7.3",
            "transitive": [
                "org.apache.hadoop:hadoop-client"
            ]
        },
        "org.apache.hadoop:hadoop-mapreduce-client-shuffle": {
            "locked": "2.7.3",
            "transitive": [
                "org.apache.hadoop:hadoop-mapreduce-client-app",
                "org.apache.hadoop:hadoop-mapreduce-client-jobclient"
            ]
        },
        "org.apache.hadoop:hadoop-yarn-api": {
            "locked": "2.7.3",
            "transitive": [
                "org.apache.hadoop:hadoop-client",
                "org.apache.hadoop:hadoop-yarn-client",
                "org.apache.hadoop:hadoop-yarn-common",
                "org.apache.hadoop:hadoop-yarn-server-applicationhistoryservice",
                "org.apache.hadoop:hadoop-yarn-server-common",
                "org.apache.hadoop:hadoop-yarn-server-nodemanager",
                "org.apache.hadoop:hadoop-yarn-server-resourcemanager",
                "org.apache.hadoop:hadoop-yarn-server-web-proxy"
            ]
        },
        "org.apache.hadoop:hadoop-yarn-client": {
            "locked": "2.7.3",
            "transitive": [
                "org.apache.hadoop:hadoop-mapreduce-client-common"
            ]
        },
        "org.apache.hadoop:hadoop-yarn-common": {
            "locked": "2.7.3",
            "transitive": [
                "org.apache.hadoop:hadoop-mapreduce-client-common",
                "org.apache.hadoop:hadoop-mapreduce-client-core",
                "org.apache.hadoop:hadoop-yarn-client",
                "org.apache.hadoop:hadoop-yarn-server-applicationhistoryservice",
                "org.apache.hadoop:hadoop-yarn-server-common",
                "org.apache.hadoop:hadoop-yarn-server-nodemanager",
                "org.apache.hadoop:hadoop-yarn-server-resourcemanager",
                "org.apache.hadoop:hadoop-yarn-server-web-proxy"
            ]
        },
        "org.apache.hadoop:hadoop-yarn-server-applicationhistoryservice": {
            "locked": "2.7.2",
            "transitive": [
                "org.apache.hadoop:hadoop-yarn-server-resourcemanager"
            ]
        },
        "org.apache.hadoop:hadoop-yarn-server-common": {
            "locked": "2.7.3",
            "transitive": [
                "org.apache.hadoop:hadoop-mapreduce-client-common",
                "org.apache.hadoop:hadoop-mapreduce-client-shuffle",
                "org.apache.hadoop:hadoop-yarn-server-applicationhistoryservice",
                "org.apache.hadoop:hadoop-yarn-server-nodemanager",
                "org.apache.hadoop:hadoop-yarn-server-resourcemanager",
                "org.apache.hadoop:hadoop-yarn-server-web-proxy"
            ]
        },
        "org.apache.hadoop:hadoop-yarn-server-nodemanager": {
            "locked": "2.7.3",
            "transitive": [
                "org.apache.hadoop:hadoop-mapreduce-client-shuffle"
            ]
        },
        "org.apache.hadoop:hadoop-yarn-server-resourcemanager": {
            "locked": "2.7.2",
            "transitive": [
                "org.apache.hive.shims:hive-shims-0.23"
            ]
        },
        "org.apache.hadoop:hadoop-yarn-server-web-proxy": {
            "locked": "2.7.2",
            "transitive": [
                "org.apache.hadoop:hadoop-yarn-server-resourcemanager"
            ]
        },
        "org.apache.hbase:hbase-annotations": {
            "locked": "1.1.1",
            "transitive": [
                "org.apache.hbase:hbase-client",
                "org.apache.hbase:hbase-common",
                "org.apache.hbase:hbase-protocol"
            ]
        },
        "org.apache.hbase:hbase-client": {
            "locked": "1.1.1",
            "transitive": [
                "org.apache.hive:hive-metastore"
            ]
        },
        "org.apache.hbase:hbase-common": {
            "locked": "1.1.1",
            "transitive": [
                "org.apache.hbase:hbase-client"
            ]
        },
        "org.apache.hbase:hbase-protocol": {
            "locked": "1.1.1",
            "transitive": [
                "org.apache.hbase:hbase-client",
                "org.apache.hbase:hbase-common"
            ]
        },
        "org.apache.hive.shims:hive-shims-0.23": {
            "locked": "2.3.7",
            "transitive": [
                "org.apache.hive:hive-shims"
            ]
        },
        "org.apache.hive.shims:hive-shims-common": {
            "locked": "2.3.7",
            "transitive": [
                "org.apache.hive.shims:hive-shims-0.23",
                "org.apache.hive.shims:hive-shims-scheduler",
                "org.apache.hive:hive-shims"
            ]
        },
        "org.apache.hive.shims:hive-shims-scheduler": {
            "locked": "2.3.7",
            "transitive": [
                "org.apache.hive:hive-shims"
            ]
        },
        "org.apache.hive:hive-common": {
            "locked": "2.3.7",
            "transitive": [
                "org.apache.hive:hive-serde"
            ]
        },
        "org.apache.hive:hive-exec": {
            "locked": "2.3.7"
        },
        "org.apache.hive:hive-metastore": {
            "locked": "2.3.7"
        },
        "org.apache.hive:hive-serde": {
            "locked": "2.3.7",
            "transitive": [
                "org.apache.hive:hive-metastore"
            ]
        },
        "org.apache.hive:hive-service-rpc": {
            "locked": "2.3.7",
            "transitive": [
                "org.apache.hive:hive-serde"
            ]
        },
        "org.apache.hive:hive-shims": {
            "locked": "2.3.7",
            "transitive": [
                "org.apache.hive:hive-common",
                "org.apache.hive:hive-exec",
                "org.apache.hive:hive-metastore",
                "org.apache.hive:hive-serde"
            ]
        },
        "org.apache.hive:hive-storage-api": {
            "locked": "2.4.0",
            "transitive": [
                "org.apache.hive:hive-common"
            ]
        },
        "org.apache.hive:hive-vector-code-gen": {
            "locked": "2.3.7",
            "transitive": [
                "org.apache.hive:hive-exec"
            ]
        },
        "org.apache.htrace:htrace-core": {
            "locked": "3.1.0-incubating",
            "transitive": [
                "org.apache.hadoop:hadoop-common",
                "org.apache.hadoop:hadoop-hdfs",
                "org.apache.hbase:hbase-client",
                "org.apache.hbase:hbase-common"
            ]
        },
        "org.apache.httpcomponents:httpclient": {
            "locked": "4.4.1",
            "transitive": [
                "net.java.dev.jets3t:jets3t",
                "org.apache.hadoop:hadoop-auth",
                "org.apache.thrift:libthrift"
            ]
        },
        "org.apache.httpcomponents:httpcore": {
            "locked": "4.4.1",
            "transitive": [
                "net.java.dev.jets3t:jets3t",
                "org.apache.httpcomponents:httpclient",
                "org.apache.thrift:libthrift"
            ]
        },
        "org.apache.ivy:ivy": {
            "locked": "2.4.0",
            "transitive": [
                "org.apache.hive:hive-exec"
            ]
        },
        "org.apache.logging.log4j:log4j-1.2-api": {
            "locked": "2.6.2",
            "transitive": [
                "org.apache.hive:hive-common"
            ]
        },
        "org.apache.logging.log4j:log4j-api": {
            "locked": "2.6.2",
            "transitive": [
                "org.apache.logging.log4j:log4j-1.2-api",
                "org.apache.logging.log4j:log4j-core",
                "org.apache.logging.log4j:log4j-slf4j-impl",
                "org.apache.logging.log4j:log4j-web"
            ]
        },
        "org.apache.logging.log4j:log4j-core": {
            "locked": "2.6.2",
            "transitive": [
                "org.apache.logging.log4j:log4j-1.2-api",
                "org.apache.logging.log4j:log4j-web"
            ]
        },
        "org.apache.logging.log4j:log4j-slf4j-impl": {
            "locked": "2.6.2",
            "transitive": [
                "org.apache.hive.shims:hive-shims-common",
                "org.apache.hive:hive-common"
            ]
        },
        "org.apache.logging.log4j:log4j-web": {
            "locked": "2.6.2",
            "transitive": [
                "org.apache.hive:hive-common"
            ]
        },
        "org.apache.orc:orc-core": {
            "locked": "1.3.4",
            "transitive": [
                "org.apache.hive:hive-common"
            ]
        },
        "org.apache.parquet:parquet-hadoop-bundle": {
            "locked": "1.8.1",
            "transitive": [
                "org.apache.hive:hive-serde"
            ]
        },
        "org.apache.thrift:libfb303": {
            "locked": "0.9.3",
            "transitive": [
                "org.apache.hive:hive-metastore",
                "org.apache.hive:hive-service-rpc"
            ]
        },
        "org.apache.thrift:libthrift": {
            "locked": "0.9.3",
            "transitive": [
                "co.cask.tephra:tephra-core",
                "org.apache.hive.shims:hive-shims-common",
                "org.apache.hive:hive-metastore",
                "org.apache.hive:hive-serde",
                "org.apache.hive:hive-service-rpc",
                "org.apache.thrift:libfb303"
            ]
        },
        "org.apache.twill:twill-api": {
            "locked": "0.6.0-incubating",
            "transitive": [
                "org.apache.twill:twill-core",
                "org.apache.twill:twill-zookeeper"
            ]
        },
        "org.apache.twill:twill-common": {
            "locked": "0.6.0-incubating",
            "transitive": [
                "co.cask.tephra:tephra-core",
                "org.apache.twill:twill-api",
                "org.apache.twill:twill-discovery-api",
                "org.apache.twill:twill-zookeeper"
            ]
        },
        "org.apache.twill:twill-core": {
            "locked": "0.6.0-incubating",
            "transitive": [
                "co.cask.tephra:tephra-core"
            ]
        },
        "org.apache.twill:twill-discovery-api": {
            "locked": "0.6.0-incubating",
            "transitive": [
                "co.cask.tephra:tephra-core",
                "org.apache.twill:twill-api",
                "org.apache.twill:twill-discovery-core"
            ]
        },
        "org.apache.twill:twill-discovery-core": {
            "locked": "0.6.0-incubating",
            "transitive": [
                "co.cask.tephra:tephra-core",
                "org.apache.twill:twill-core"
            ]
        },
        "org.apache.twill:twill-zookeeper": {
            "locked": "0.6.0-incubating",
            "transitive": [
                "co.cask.tephra:tephra-core",
                "org.apache.twill:twill-core",
                "org.apache.twill:twill-discovery-core"
            ]
        },
        "org.apache.velocity:velocity": {
            "locked": "1.5",
            "transitive": [
                "org.apache.hive:hive-vector-code-gen"
            ]
        },
        "org.apache.zookeeper:zookeeper": {
            "locked": "3.4.6",
            "transitive": [
                "org.apache.curator:apache-curator",
                "org.apache.curator:curator-client",
                "org.apache.curator:curator-framework",
                "org.apache.curator:curator-recipes",
                "org.apache.hadoop:hadoop-auth",
                "org.apache.hadoop:hadoop-common",
                "org.apache.hadoop:hadoop-yarn-server-common",
                "org.apache.hadoop:hadoop-yarn-server-resourcemanager",
                "org.apache.hbase:hbase-client",
                "org.apache.hive.shims:hive-shims-common",
                "org.apache.hive:hive-exec",
                "org.apache.twill:twill-zookeeper"
            ]
        },
        "org.codehaus.groovy:groovy-all": {
            "locked": "2.4.4",
            "transitive": [
                "org.apache.hive:hive-exec"
            ]
        },
        "org.codehaus.jackson:jackson-core-asl": {
            "locked": "1.9.13",
            "transitive": [
                "com.sun.jersey:jersey-json",
                "org.apache.avro:avro",
                "org.apache.hadoop:hadoop-common",
                "org.apache.hadoop:hadoop-hdfs",
                "org.apache.hadoop:hadoop-yarn-common",
                "org.codehaus.jackson:jackson-jaxrs",
                "org.codehaus.jackson:jackson-mapper-asl",
                "org.codehaus.jackson:jackson-xc"
            ]
        },
        "org.codehaus.jackson:jackson-jaxrs": {
            "locked": "1.9.13",
            "transitive": [
                "com.sun.jersey:jersey-json",
                "org.apache.hadoop:hadoop-yarn-common"
            ]
        },
        "org.codehaus.jackson:jackson-mapper-asl": {
            "locked": "1.9.13",
            "transitive": [
                "com.sun.jersey:jersey-json",
                "org.apache.avro:avro",
                "org.apache.hadoop:hadoop-common",
                "org.apache.hadoop:hadoop-hdfs",
                "org.apache.hadoop:hadoop-yarn-common",
                "org.apache.hbase:hbase-client",
                "org.codehaus.jackson:jackson-jaxrs",
                "org.codehaus.jackson:jackson-xc"
            ]
        },
        "org.codehaus.jackson:jackson-xc": {
            "locked": "1.9.13",
            "transitive": [
                "com.sun.jersey:jersey-json",
                "org.apache.hadoop:hadoop-yarn-common"
            ]
        },
        "org.codehaus.jettison:jettison": {
            "locked": "1.1",
            "transitive": [
                "com.sun.jersey:jersey-json",
                "org.apache.hadoop:hadoop-yarn-server-applicationhistoryservice",
                "org.apache.hadoop:hadoop-yarn-server-nodemanager",
                "org.apache.hadoop:hadoop-yarn-server-resourcemanager"
            ]
        },
        "org.datanucleus:datanucleus-api-jdo": {
            "locked": "4.2.4",
            "transitive": [
                "org.apache.hive:hive-metastore"
            ]
        },
        "org.datanucleus:datanucleus-core": {
            "locked": "4.1.17",
            "transitive": [
                "org.apache.hive:hive-exec",
                "org.apache.hive:hive-metastore"
            ]
        },
        "org.datanucleus:datanucleus-rdbms": {
            "locked": "4.1.19",
            "transitive": [
                "org.apache.hive:hive-metastore"
            ]
        },
        "org.datanucleus:javax.jdo": {
            "locked": "3.2.0-m3",
            "transitive": [
                "org.apache.hive:hive-metastore"
            ]
        },
        "org.eclipse.jetty.aggregate:jetty-all": {
            "locked": "7.6.0.v20120127",
            "transitive": [
                "org.apache.hive:hive-common"
            ]
        },
        "org.eclipse.jetty.orbit:javax.servlet": {
            "locked": "3.0.0.v201112011016",
            "transitive": [
                "org.apache.hive:hive-common"
            ]
        },
        "org.fusesource.leveldbjni:leveldbjni-all": {
            "locked": "1.8",
            "transitive": [
                "org.apache.hadoop:hadoop-hdfs",
                "org.apache.hadoop:hadoop-mapreduce-client-shuffle",
                "org.apache.hadoop:hadoop-yarn-server-applicationhistoryservice",
                "org.apache.hadoop:hadoop-yarn-server-common",
                "org.apache.hadoop:hadoop-yarn-server-nodemanager",
                "org.apache.hadoop:hadoop-yarn-server-resourcemanager"
            ]
        },
        "org.hamcrest:hamcrest-core": {
            "locked": "1.3",
            "transitive": [
                "junit:junit"
            ]
        },
        "org.jruby.jcodings:jcodings": {
            "locked": "1.0.8",
            "transitive": [
                "org.apache.hbase:hbase-client",
                "org.jruby.joni:joni"
            ]
        },
        "org.jruby.joni:joni": {
            "locked": "2.1.2",
            "transitive": [
                "org.apache.hbase:hbase-client"
            ]
        },
        "org.openjdk.jol:jol-core": {
            "locked": "0.2",
            "transitive": [
                "io.airlift:slice"
            ]
        },
        "org.ow2.asm:asm-all": {
            "locked": "5.0.2",
            "transitive": [
                "org.apache.twill:twill-core"
            ]
        },
        "org.slf4j:slf4j-api": {
            "locked": "1.7.21",
            "transitive": [
                "ch.qos.logback:logback-classic",
                "co.cask.tephra:tephra-core",
                "com.github.joshelser:dropwizard-metrics-hadoop-metrics2-reporter",
                "com.jolbox:bonecp",
                "com.zaxxer:HikariCP",
                "io.dropwizard.metrics:metrics-core",
                "io.dropwizard.metrics:metrics-json",
                "io.dropwizard.metrics:metrics-jvm",
                "org.apache.avro:avro",
                "org.apache.curator:curator-client",
                "org.apache.directory.api:api-asn1-api",
                "org.apache.directory.api:api-util",
                "org.apache.directory.server:apacheds-i18n",
                "org.apache.directory.server:apacheds-kerberos-codec",
                "org.apache.hadoop:hadoop-auth",
                "org.apache.hadoop:hadoop-common",
                "org.apache.hadoop:hadoop-mapreduce-client-app",
                "org.apache.hadoop:hadoop-mapreduce-client-common",
                "org.apache.hadoop:hadoop-mapreduce-client-core",
                "org.apache.hadoop:hadoop-mapreduce-client-jobclient",
                "org.apache.hadoop:hadoop-mapreduce-client-shuffle",
                "org.apache.hadoop:hadoop-yarn-common",
                "org.apache.hadoop:hadoop-yarn-server-nodemanager",
                "org.apache.hadoop:hadoop-yarn-server-resourcemanager",
                "org.apache.hive.shims:hive-shims-0.23",
                "org.apache.hive.shims:hive-shims-common",
                "org.apache.hive.shims:hive-shims-scheduler",
                "org.apache.hive:hive-common",
                "org.apache.hive:hive-exec",
                "org.apache.hive:hive-metastore",
                "org.apache.hive:hive-serde",
                "org.apache.hive:hive-service-rpc",
                "org.apache.hive:hive-shims",
                "org.apache.hive:hive-storage-api",
                "org.apache.hive:hive-vector-code-gen",
                "org.apache.logging.log4j:log4j-slf4j-impl",
                "org.apache.orc:orc-core",
                "org.apache.thrift:libthrift",
                "org.apache.twill:twill-common",
                "org.apache.twill:twill-core",
                "org.apache.twill:twill-zookeeper",
                "org.apache.zookeeper:zookeeper"
            ]
        },
        "org.sonatype.sisu.inject:cglib": {
            "locked": "2.2.1-v20090111",
            "transitive": [
                "com.google.inject:guice"
            ]
        },
        "org.xerial.snappy:snappy-java": {
            "locked": "1.0.5",
            "transitive": [
                "org.apache.avro:avro"
            ]
        },
        "oro:oro": {
            "locked": "2.0.8",
            "transitive": [
                "org.apache.velocity:velocity"
            ]
        },
        "stax:stax-api": {
            "locked": "1.0.1",
            "transitive": [
                "org.apache.hive:hive-exec"
            ]
        },
        "tomcat:jasper-compiler": {
            "locked": "5.5.23",
            "transitive": [
                "org.apache.hive:hive-service-rpc"
            ]
        },
        "tomcat:jasper-runtime": {
            "locked": "5.5.23",
            "transitive": [
                "org.apache.hive:hive-service-rpc"
            ]
        },
        "xerces:xercesImpl": {
            "locked": "2.9.1",
            "transitive": [
                "org.apache.hadoop:hadoop-hdfs"
            ]
        },
        "xml-apis:xml-apis": {
            "locked": "1.3.04",
            "transitive": [
                "xerces:xercesImpl"
            ]
        },
        "xmlenc:xmlenc": {
            "locked": "0.52",
            "transitive": [
                "org.apache.hadoop:hadoop-common",
                "org.apache.hadoop:hadoop-hdfs"
            ]
        }
    },
    "default": {
        "com.fasterxml.jackson.core:jackson-annotations": {
            "locked": "2.10.2",
            "transitive": [
                "com.fasterxml.jackson.core:jackson-databind"
            ]
        },
        "com.fasterxml.jackson.core:jackson-core": {
            "locked": "2.10.2",
            "transitive": [
                "com.fasterxml.jackson.core:jackson-databind",
                "org.apache.avro:avro",
                "org.apache.iceberg:iceberg-core"
            ]
        },
        "com.fasterxml.jackson.core:jackson-databind": {
            "locked": "2.10.2",
            "transitive": [
                "org.apache.avro:avro",
                "org.apache.iceberg:iceberg-core"
            ]
        },
        "com.github.ben-manes.caffeine:caffeine": {
            "locked": "2.7.0",
            "transitive": [
                "org.apache.iceberg:iceberg-core"
            ]
        },
        "com.github.stephenc.findbugs:findbugs-annotations": {
            "locked": "1.3.9-1",
            "transitive": [
                "org.apache.iceberg:iceberg-api",
                "org.apache.iceberg:iceberg-common",
                "org.apache.iceberg:iceberg-core",
                "org.apache.iceberg:iceberg-data",
                "org.apache.iceberg:iceberg-orc",
                "org.apache.iceberg:iceberg-parquet"
            ]
        },
        "com.google.errorprone:error_prone_annotations": {
            "locked": "2.3.3",
            "transitive": [
                "com.github.ben-manes.caffeine:caffeine"
            ]
        },
        "commons-pool:commons-pool": {
            "locked": "1.6",
            "transitive": [
                "org.apache.parquet:parquet-hadoop"
            ]
        },
        "io.airlift:aircompressor": {
            "locked": "0.15",
            "transitive": [
                "org.apache.orc:orc-core"
            ]
        },
        "javax.annotation:javax.annotation-api": {
            "locked": "1.3.2",
            "transitive": [
                "org.apache.parquet:parquet-format-structures"
            ]
        },
        "javax.xml.bind:jaxb-api": {
            "locked": "2.2.11",
            "transitive": [
                "org.apache.orc:orc-core"
            ]
        },
        "org.apache.avro:avro": {
            "locked": "1.9.2",
            "transitive": [
                "org.apache.iceberg:iceberg-core"
            ]
        },
        "org.apache.commons:commons-compress": {
            "locked": "1.19",
            "transitive": [
                "org.apache.avro:avro"
            ]
        },
        "org.apache.iceberg:iceberg-api": {
            "project": true,
            "transitive": [
                "org.apache.iceberg:iceberg-core",
                "org.apache.iceberg:iceberg-data",
                "org.apache.iceberg:iceberg-orc",
                "org.apache.iceberg:iceberg-parquet"
            ]
        },
        "org.apache.iceberg:iceberg-bundled-guava": {
            "project": true,
            "transitive": [
                "org.apache.iceberg:iceberg-api",
                "org.apache.iceberg:iceberg-common"
            ]
        },
        "org.apache.iceberg:iceberg-common": {
            "project": true,
            "transitive": [
                "org.apache.iceberg:iceberg-core"
            ]
        },
        "org.apache.iceberg:iceberg-core": {
            "project": true,
            "transitive": [
                "org.apache.iceberg:iceberg-data",
                "org.apache.iceberg:iceberg-orc",
                "org.apache.iceberg:iceberg-parquet"
            ]
        },
        "org.apache.iceberg:iceberg-data": {
            "project": true
        },
        "org.apache.iceberg:iceberg-orc": {
            "project": true
        },
        "org.apache.iceberg:iceberg-parquet": {
            "project": true
        },
        "org.apache.orc:orc-core": {
            "locked": "1.6.3",
            "transitive": [
                "org.apache.iceberg:iceberg-orc"
            ]
        },
        "org.apache.orc:orc-shims": {
            "locked": "1.6.3",
            "transitive": [
                "org.apache.orc:orc-core"
            ]
        },
        "org.apache.parquet:parquet-avro": {
            "locked": "1.11.0",
            "transitive": [
                "org.apache.iceberg:iceberg-parquet"
            ]
        },
        "org.apache.parquet:parquet-column": {
            "locked": "1.11.0",
            "transitive": [
                "org.apache.parquet:parquet-avro",
                "org.apache.parquet:parquet-hadoop"
            ]
        },
        "org.apache.parquet:parquet-common": {
            "locked": "1.11.0",
            "transitive": [
                "org.apache.parquet:parquet-column",
                "org.apache.parquet:parquet-encoding"
            ]
        },
        "org.apache.parquet:parquet-encoding": {
            "locked": "1.11.0",
            "transitive": [
                "org.apache.parquet:parquet-column"
            ]
        },
        "org.apache.parquet:parquet-format-structures": {
            "locked": "1.11.0",
            "transitive": [
                "org.apache.parquet:parquet-avro",
                "org.apache.parquet:parquet-common",
                "org.apache.parquet:parquet-hadoop"
            ]
        },
        "org.apache.parquet:parquet-hadoop": {
            "locked": "1.11.0",
            "transitive": [
                "org.apache.parquet:parquet-avro"
            ]
        },
        "org.apache.parquet:parquet-jackson": {
            "locked": "1.11.0",
            "transitive": [
                "org.apache.parquet:parquet-hadoop"
            ]
        },
        "org.apache.yetus:audience-annotations": {
            "locked": "0.11.0",
            "transitive": [
                "org.apache.parquet:parquet-common"
            ]
        },
        "org.checkerframework:checker-qual": {
            "locked": "2.6.0",
            "transitive": [
                "com.github.ben-manes.caffeine:caffeine"
            ]
        },
        "org.jetbrains:annotations": {
            "locked": "17.0.0",
            "transitive": [
                "org.apache.orc:orc-core"
            ]
        },
        "org.slf4j:slf4j-api": {
            "locked": "1.7.25",
            "transitive": [
                "org.apache.avro:avro",
                "org.apache.iceberg:iceberg-api",
                "org.apache.iceberg:iceberg-common",
                "org.apache.iceberg:iceberg-core",
                "org.apache.iceberg:iceberg-data",
                "org.apache.iceberg:iceberg-orc",
                "org.apache.iceberg:iceberg-parquet",
                "org.apache.orc:orc-core",
                "org.apache.orc:orc-shims",
                "org.apache.parquet:parquet-common",
                "org.apache.parquet:parquet-format-structures"
            ]
        },
        "org.threeten:threeten-extra": {
            "locked": "1.5.0",
            "transitive": [
                "org.apache.orc:orc-core"
            ]
        },
        "org.xerial.snappy:snappy-java": {
            "locked": "1.1.7.3",
            "transitive": [
                "org.apache.parquet:parquet-hadoop"
            ]
        }
    },
    "errorprone": {
        "com.github.kevinstern:software-and-algorithms": {
            "locked": "1.0",
            "transitive": [
                "com.google.errorprone:error_prone_check_api"
            ]
        },
        "com.github.stephenc.jcip:jcip-annotations": {
            "locked": "1.0-1",
            "transitive": [
                "com.google.errorprone:error_prone_core"
            ]
        },
        "com.google.auto:auto-common": {
            "locked": "0.10",
            "transitive": [
                "com.google.errorprone:error_prone_core"
            ]
        },
        "com.google.code.findbugs:jFormatString": {
            "locked": "3.0.0",
            "transitive": [
                "com.google.errorprone:error_prone_core"
            ]
        },
        "com.google.code.findbugs:jsr305": {
            "locked": "3.0.2",
            "transitive": [
                "com.google.errorprone:error_prone_check_api",
                "com.google.errorprone:error_prone_core",
                "com.google.guava:guava"
            ]
        },
        "com.google.errorprone:error_prone_annotation": {
            "locked": "2.3.3",
            "transitive": [
                "com.google.errorprone:error_prone_check_api",
                "com.google.errorprone:error_prone_core"
            ]
        },
        "com.google.errorprone:error_prone_annotations": {
            "locked": "2.3.3",
            "transitive": [
                "com.google.errorprone:error_prone_check_api",
                "com.google.errorprone:error_prone_core",
                "com.google.guava:guava"
            ]
        },
        "com.google.errorprone:error_prone_check_api": {
            "locked": "2.3.3",
            "transitive": [
                "com.google.errorprone:error_prone_core"
            ]
        },
        "com.google.errorprone:error_prone_core": {
            "locked": "2.3.3",
            "transitive": [
                "com.palantir.baseline:baseline-error-prone"
            ]
        },
        "com.google.errorprone:error_prone_type_annotations": {
            "locked": "2.3.3",
            "transitive": [
                "com.google.errorprone:error_prone_core"
            ]
        },
        "com.google.guava:failureaccess": {
            "locked": "1.0.1",
            "transitive": [
                "com.google.guava:guava"
            ]
        },
        "com.google.guava:guava": {
            "locked": "27.0.1-jre",
            "transitive": [
                "com.google.auto:auto-common",
                "com.google.errorprone:error_prone_annotation",
                "com.google.errorprone:error_prone_core"
            ]
        },
        "com.google.guava:listenablefuture": {
            "locked": "9999.0-empty-to-avoid-conflict-with-guava",
            "transitive": [
                "com.google.guava:guava"
            ]
        },
        "com.google.j2objc:j2objc-annotations": {
            "locked": "1.1",
            "transitive": [
                "com.google.guava:guava"
            ]
        },
        "com.google.protobuf:protobuf-java": {
            "locked": "3.4.0",
            "transitive": [
                "com.google.errorprone:error_prone_core"
            ]
        },
        "com.googlecode.java-diff-utils:diffutils": {
            "locked": "1.3.0",
            "transitive": [
                "com.google.errorprone:error_prone_check_api"
            ]
        },
        "com.palantir.baseline:baseline-error-prone": {
            "locked": "0.55.0",
            "requested": "0.55.0"
        },
        "org.checkerframework:checker-qual": {
            "locked": "2.5.3",
            "transitive": [
                "com.google.guava:guava",
                "org.checkerframework:dataflow",
                "org.checkerframework:javacutil"
            ]
        },
        "org.checkerframework:dataflow": {
            "locked": "2.5.3",
            "transitive": [
                "com.google.errorprone:error_prone_check_api",
                "com.google.errorprone:error_prone_core"
            ]
        },
        "org.checkerframework:javacutil": {
            "locked": "2.5.3",
            "transitive": [
                "org.checkerframework:dataflow"
            ]
        },
        "org.codehaus.mojo:animal-sniffer-annotations": {
            "locked": "1.17",
            "transitive": [
                "com.google.guava:guava"
            ]
        },
        "org.pcollections:pcollections": {
            "locked": "2.1.2",
            "transitive": [
                "com.google.errorprone:error_prone_core"
            ]
        }
    },
    "errorproneJavac": {
        "com.google.errorprone:javac": {
            "locked": "9+181-r4173-1",
            "requested": "9+181-r4173-1"
        }
    },
    "runtime": {
        "com.fasterxml.jackson.core:jackson-annotations": {
            "locked": "2.10.2",
            "transitive": [
                "com.fasterxml.jackson.core:jackson-databind"
            ]
        },
        "com.fasterxml.jackson.core:jackson-core": {
            "locked": "2.10.2",
            "transitive": [
                "com.fasterxml.jackson.core:jackson-databind",
                "org.apache.avro:avro",
                "org.apache.iceberg:iceberg-core"
            ]
        },
        "com.fasterxml.jackson.core:jackson-databind": {
            "locked": "2.10.2",
            "transitive": [
                "org.apache.avro:avro",
                "org.apache.iceberg:iceberg-core"
            ]
        },
        "com.github.ben-manes.caffeine:caffeine": {
            "locked": "2.7.0",
            "transitive": [
                "org.apache.iceberg:iceberg-core"
            ]
        },
        "com.github.stephenc.findbugs:findbugs-annotations": {
            "locked": "1.3.9-1",
            "transitive": [
                "org.apache.iceberg:iceberg-api",
                "org.apache.iceberg:iceberg-common",
                "org.apache.iceberg:iceberg-core",
                "org.apache.iceberg:iceberg-data",
                "org.apache.iceberg:iceberg-orc",
                "org.apache.iceberg:iceberg-parquet"
            ]
        },
        "com.google.errorprone:error_prone_annotations": {
            "locked": "2.3.3",
            "transitive": [
                "com.github.ben-manes.caffeine:caffeine"
            ]
        },
        "commons-pool:commons-pool": {
            "locked": "1.6",
            "transitive": [
                "org.apache.parquet:parquet-hadoop"
            ]
        },
        "io.airlift:aircompressor": {
            "locked": "0.15",
            "transitive": [
                "org.apache.orc:orc-core"
            ]
        },
        "javax.annotation:javax.annotation-api": {
            "locked": "1.3.2",
            "transitive": [
                "org.apache.parquet:parquet-format-structures"
            ]
        },
        "javax.xml.bind:jaxb-api": {
            "locked": "2.2.11",
            "transitive": [
                "org.apache.orc:orc-core"
            ]
        },
        "org.apache.avro:avro": {
            "locked": "1.9.2",
            "transitive": [
                "org.apache.iceberg:iceberg-core"
            ]
        },
        "org.apache.commons:commons-compress": {
            "locked": "1.19",
            "transitive": [
                "org.apache.avro:avro"
            ]
        },
        "org.apache.iceberg:iceberg-api": {
            "project": true,
            "transitive": [
                "org.apache.iceberg:iceberg-core",
                "org.apache.iceberg:iceberg-data",
                "org.apache.iceberg:iceberg-orc",
                "org.apache.iceberg:iceberg-parquet"
            ]
        },
        "org.apache.iceberg:iceberg-bundled-guava": {
            "project": true,
            "transitive": [
                "org.apache.iceberg:iceberg-api",
                "org.apache.iceberg:iceberg-common"
            ]
        },
        "org.apache.iceberg:iceberg-common": {
            "project": true,
            "transitive": [
                "org.apache.iceberg:iceberg-core"
            ]
        },
        "org.apache.iceberg:iceberg-core": {
            "project": true,
            "transitive": [
                "org.apache.iceberg:iceberg-data",
                "org.apache.iceberg:iceberg-orc",
                "org.apache.iceberg:iceberg-parquet"
            ]
        },
        "org.apache.iceberg:iceberg-data": {
            "project": true
        },
        "org.apache.iceberg:iceberg-orc": {
            "project": true
        },
        "org.apache.iceberg:iceberg-parquet": {
            "project": true
        },
        "org.apache.orc:orc-core": {
            "locked": "1.6.3",
            "transitive": [
                "org.apache.iceberg:iceberg-orc"
            ]
        },
        "org.apache.orc:orc-shims": {
            "locked": "1.6.3",
            "transitive": [
                "org.apache.orc:orc-core"
            ]
        },
        "org.apache.parquet:parquet-avro": {
            "locked": "1.11.0",
            "transitive": [
                "org.apache.iceberg:iceberg-parquet"
            ]
        },
        "org.apache.parquet:parquet-column": {
            "locked": "1.11.0",
            "transitive": [
                "org.apache.parquet:parquet-avro",
                "org.apache.parquet:parquet-hadoop"
            ]
        },
        "org.apache.parquet:parquet-common": {
            "locked": "1.11.0",
            "transitive": [
                "org.apache.parquet:parquet-column",
                "org.apache.parquet:parquet-encoding"
            ]
        },
        "org.apache.parquet:parquet-encoding": {
            "locked": "1.11.0",
            "transitive": [
                "org.apache.parquet:parquet-column"
            ]
        },
        "org.apache.parquet:parquet-format-structures": {
            "locked": "1.11.0",
            "transitive": [
                "org.apache.parquet:parquet-avro",
                "org.apache.parquet:parquet-common",
                "org.apache.parquet:parquet-hadoop"
            ]
        },
        "org.apache.parquet:parquet-hadoop": {
            "locked": "1.11.0",
            "transitive": [
                "org.apache.parquet:parquet-avro"
            ]
        },
        "org.apache.parquet:parquet-jackson": {
            "locked": "1.11.0",
            "transitive": [
                "org.apache.parquet:parquet-hadoop"
            ]
        },
        "org.apache.yetus:audience-annotations": {
            "locked": "0.11.0",
            "transitive": [
                "org.apache.parquet:parquet-common"
            ]
        },
        "org.checkerframework:checker-qual": {
            "locked": "2.6.0",
            "transitive": [
                "com.github.ben-manes.caffeine:caffeine"
            ]
        },
        "org.jetbrains:annotations": {
            "locked": "17.0.0",
            "transitive": [
                "org.apache.orc:orc-core"
            ]
        },
        "org.slf4j:slf4j-api": {
            "locked": "1.7.25",
            "transitive": [
                "org.apache.avro:avro",
                "org.apache.iceberg:iceberg-api",
                "org.apache.iceberg:iceberg-common",
                "org.apache.iceberg:iceberg-core",
                "org.apache.iceberg:iceberg-data",
                "org.apache.iceberg:iceberg-orc",
                "org.apache.iceberg:iceberg-parquet",
                "org.apache.orc:orc-core",
                "org.apache.orc:orc-shims",
                "org.apache.parquet:parquet-common",
                "org.apache.parquet:parquet-format-structures"
            ]
        },
        "org.threeten:threeten-extra": {
            "locked": "1.5.0",
            "transitive": [
                "org.apache.orc:orc-core"
            ]
        },
        "org.xerial.snappy:snappy-java": {
            "locked": "1.1.7.3",
            "transitive": [
                "org.apache.parquet:parquet-hadoop"
            ]
        }
    },
    "runtimeClasspath": {
        "com.fasterxml.jackson.core:jackson-annotations": {
            "locked": "2.10.2",
            "transitive": [
                "com.fasterxml.jackson.core:jackson-databind"
            ]
        },
        "com.fasterxml.jackson.core:jackson-core": {
            "locked": "2.10.2",
            "transitive": [
                "com.fasterxml.jackson.core:jackson-databind",
                "org.apache.avro:avro",
                "org.apache.iceberg:iceberg-core"
            ]
        },
        "com.fasterxml.jackson.core:jackson-databind": {
            "locked": "2.10.2",
            "transitive": [
                "org.apache.avro:avro",
                "org.apache.iceberg:iceberg-core"
            ]
        },
        "com.github.ben-manes.caffeine:caffeine": {
            "locked": "2.7.0",
            "transitive": [
                "org.apache.iceberg:iceberg-core"
            ]
        },
        "com.github.stephenc.findbugs:findbugs-annotations": {
            "locked": "1.3.9-1",
            "transitive": [
                "org.apache.iceberg:iceberg-api",
                "org.apache.iceberg:iceberg-common",
                "org.apache.iceberg:iceberg-core",
                "org.apache.iceberg:iceberg-data",
                "org.apache.iceberg:iceberg-orc",
                "org.apache.iceberg:iceberg-parquet"
            ]
        },
        "com.google.errorprone:error_prone_annotations": {
            "locked": "2.3.3",
            "transitive": [
                "com.github.ben-manes.caffeine:caffeine"
            ]
        },
        "commons-pool:commons-pool": {
            "locked": "1.6",
            "transitive": [
                "org.apache.parquet:parquet-hadoop"
            ]
        },
        "io.airlift:aircompressor": {
            "locked": "0.15",
            "transitive": [
                "org.apache.orc:orc-core"
            ]
        },
        "javax.annotation:javax.annotation-api": {
            "locked": "1.3.2",
            "transitive": [
                "org.apache.parquet:parquet-format-structures"
            ]
        },
        "javax.xml.bind:jaxb-api": {
            "locked": "2.2.11",
            "transitive": [
                "org.apache.orc:orc-core"
            ]
        },
        "org.apache.avro:avro": {
            "locked": "1.9.2",
            "transitive": [
                "org.apache.iceberg:iceberg-core"
            ]
        },
        "org.apache.commons:commons-compress": {
            "locked": "1.19",
            "transitive": [
                "org.apache.avro:avro"
            ]
        },
        "org.apache.iceberg:iceberg-api": {
            "project": true,
            "transitive": [
                "org.apache.iceberg:iceberg-core",
                "org.apache.iceberg:iceberg-data",
                "org.apache.iceberg:iceberg-orc",
                "org.apache.iceberg:iceberg-parquet"
            ]
        },
        "org.apache.iceberg:iceberg-bundled-guava": {
            "project": true,
            "transitive": [
                "org.apache.iceberg:iceberg-api",
                "org.apache.iceberg:iceberg-common"
            ]
        },
        "org.apache.iceberg:iceberg-common": {
            "project": true,
            "transitive": [
                "org.apache.iceberg:iceberg-core"
            ]
        },
        "org.apache.iceberg:iceberg-core": {
            "project": true,
            "transitive": [
                "org.apache.iceberg:iceberg-data",
                "org.apache.iceberg:iceberg-orc",
                "org.apache.iceberg:iceberg-parquet"
            ]
        },
        "org.apache.iceberg:iceberg-data": {
            "project": true
        },
        "org.apache.iceberg:iceberg-orc": {
            "project": true
        },
        "org.apache.iceberg:iceberg-parquet": {
            "project": true
        },
        "org.apache.orc:orc-core": {
            "locked": "1.6.3",
            "transitive": [
                "org.apache.iceberg:iceberg-orc"
            ]
        },
        "org.apache.orc:orc-shims": {
            "locked": "1.6.3",
            "transitive": [
                "org.apache.orc:orc-core"
            ]
        },
        "org.apache.parquet:parquet-avro": {
            "locked": "1.11.0",
            "transitive": [
                "org.apache.iceberg:iceberg-parquet"
            ]
        },
        "org.apache.parquet:parquet-column": {
            "locked": "1.11.0",
            "transitive": [
                "org.apache.parquet:parquet-avro",
                "org.apache.parquet:parquet-hadoop"
            ]
        },
        "org.apache.parquet:parquet-common": {
            "locked": "1.11.0",
            "transitive": [
                "org.apache.parquet:parquet-column",
                "org.apache.parquet:parquet-encoding"
            ]
        },
        "org.apache.parquet:parquet-encoding": {
            "locked": "1.11.0",
            "transitive": [
                "org.apache.parquet:parquet-column"
            ]
        },
        "org.apache.parquet:parquet-format-structures": {
            "locked": "1.11.0",
            "transitive": [
                "org.apache.parquet:parquet-avro",
                "org.apache.parquet:parquet-common",
                "org.apache.parquet:parquet-hadoop"
            ]
        },
        "org.apache.parquet:parquet-hadoop": {
            "locked": "1.11.0",
            "transitive": [
                "org.apache.parquet:parquet-avro"
            ]
        },
        "org.apache.parquet:parquet-jackson": {
            "locked": "1.11.0",
            "transitive": [
                "org.apache.parquet:parquet-hadoop"
            ]
        },
        "org.apache.yetus:audience-annotations": {
            "locked": "0.11.0",
            "transitive": [
                "org.apache.parquet:parquet-common"
            ]
        },
        "org.checkerframework:checker-qual": {
            "locked": "2.6.0",
            "transitive": [
                "com.github.ben-manes.caffeine:caffeine"
            ]
        },
        "org.jetbrains:annotations": {
            "locked": "17.0.0",
            "transitive": [
                "org.apache.orc:orc-core"
            ]
        },
        "org.slf4j:slf4j-api": {
            "locked": "1.7.25",
            "transitive": [
                "org.apache.avro:avro",
                "org.apache.iceberg:iceberg-api",
                "org.apache.iceberg:iceberg-common",
                "org.apache.iceberg:iceberg-core",
                "org.apache.iceberg:iceberg-data",
                "org.apache.iceberg:iceberg-orc",
                "org.apache.iceberg:iceberg-parquet",
                "org.apache.orc:orc-core",
                "org.apache.orc:orc-shims",
                "org.apache.parquet:parquet-common",
                "org.apache.parquet:parquet-format-structures"
            ]
        },
        "org.threeten:threeten-extra": {
            "locked": "1.5.0",
            "transitive": [
                "org.apache.orc:orc-core"
            ]
        },
        "org.xerial.snappy:snappy-java": {
            "locked": "1.1.7.3",
            "transitive": [
                "org.apache.parquet:parquet-hadoop"
            ]
        }
    },
    "testAnnotationProcessor": {
        "com.github.kevinstern:software-and-algorithms": {
            "locked": "1.0",
            "transitive": [
                "com.google.errorprone:error_prone_check_api"
            ]
        },
        "com.github.stephenc.jcip:jcip-annotations": {
            "locked": "1.0-1",
            "transitive": [
                "com.google.errorprone:error_prone_core"
            ]
        },
        "com.google.auto:auto-common": {
            "locked": "0.10",
            "transitive": [
                "com.google.errorprone:error_prone_core"
            ]
        },
        "com.google.code.findbugs:jFormatString": {
            "locked": "3.0.0",
            "transitive": [
                "com.google.errorprone:error_prone_core"
            ]
        },
        "com.google.code.findbugs:jsr305": {
            "locked": "3.0.2",
            "transitive": [
                "com.google.errorprone:error_prone_check_api",
                "com.google.errorprone:error_prone_core",
                "com.google.guava:guava"
            ]
        },
        "com.google.errorprone:error_prone_annotation": {
            "locked": "2.3.3",
            "transitive": [
                "com.google.errorprone:error_prone_check_api",
                "com.google.errorprone:error_prone_core"
            ]
        },
        "com.google.errorprone:error_prone_annotations": {
            "locked": "2.3.3",
            "transitive": [
                "com.google.errorprone:error_prone_check_api",
                "com.google.errorprone:error_prone_core",
                "com.google.guava:guava"
            ]
        },
        "com.google.errorprone:error_prone_check_api": {
            "locked": "2.3.3",
            "transitive": [
                "com.google.errorprone:error_prone_core"
            ]
        },
        "com.google.errorprone:error_prone_core": {
            "locked": "2.3.3",
            "transitive": [
                "com.palantir.baseline:baseline-error-prone"
            ]
        },
        "com.google.errorprone:error_prone_type_annotations": {
            "locked": "2.3.3",
            "transitive": [
                "com.google.errorprone:error_prone_core"
            ]
        },
        "com.google.guava:failureaccess": {
            "locked": "1.0.1",
            "transitive": [
                "com.google.guava:guava"
            ]
        },
        "com.google.guava:guava": {
            "locked": "27.0.1-jre",
            "transitive": [
                "com.google.auto:auto-common",
                "com.google.errorprone:error_prone_annotation",
                "com.google.errorprone:error_prone_core"
            ]
        },
        "com.google.guava:listenablefuture": {
            "locked": "9999.0-empty-to-avoid-conflict-with-guava",
            "transitive": [
                "com.google.guava:guava"
            ]
        },
        "com.google.j2objc:j2objc-annotations": {
            "locked": "1.1",
            "transitive": [
                "com.google.guava:guava"
            ]
        },
        "com.google.protobuf:protobuf-java": {
            "locked": "3.4.0",
            "transitive": [
                "com.google.errorprone:error_prone_core"
            ]
        },
        "com.googlecode.java-diff-utils:diffutils": {
            "locked": "1.3.0",
            "transitive": [
                "com.google.errorprone:error_prone_check_api"
            ]
        },
        "com.palantir.baseline:baseline-error-prone": {
            "locked": "0.55.0",
            "requested": "0.55.0"
        },
        "org.checkerframework:checker-qual": {
            "locked": "2.5.3",
            "transitive": [
                "com.google.guava:guava",
                "org.checkerframework:dataflow",
                "org.checkerframework:javacutil"
            ]
        },
        "org.checkerframework:dataflow": {
            "locked": "2.5.3",
            "transitive": [
                "com.google.errorprone:error_prone_check_api",
                "com.google.errorprone:error_prone_core"
            ]
        },
        "org.checkerframework:javacutil": {
            "locked": "2.5.3",
            "transitive": [
                "org.checkerframework:dataflow"
            ]
        },
        "org.codehaus.mojo:animal-sniffer-annotations": {
            "locked": "1.17",
            "transitive": [
                "com.google.guava:guava"
            ]
        },
        "org.pcollections:pcollections": {
            "locked": "2.1.2",
            "transitive": [
                "com.google.errorprone:error_prone_core"
            ]
        }
    },
    "testCompile": {
        "ant:ant": {
            "locked": "1.6.5",
            "transitive": [
                "tomcat:jasper-compiler"
            ]
        },
        "aopalliance:aopalliance": {
            "locked": "1.0",
            "transitive": [
                "com.google.inject:guice"
            ]
        },
        "asm:asm": {
            "locked": "3.1",
            "transitive": [
                "asm:asm-tree",
                "com.sun.jersey:jersey-server",
                "org.sonatype.sisu.inject:cglib"
            ]
        },
        "asm:asm-commons": {
            "locked": "3.1",
            "transitive": [
                "org.eclipse.jetty.aggregate:jetty-all"
            ]
        },
        "asm:asm-tree": {
            "locked": "3.1",
            "transitive": [
                "asm:asm-commons"
            ]
        },
        "ch.qos.logback:logback-classic": {
            "locked": "1.0.9",
            "transitive": [
                "co.cask.tephra:tephra-core",
                "org.apache.twill:twill-core",
                "org.apache.twill:twill-zookeeper"
            ]
        },
        "ch.qos.logback:logback-core": {
            "locked": "1.0.9",
            "transitive": [
                "ch.qos.logback:logback-classic",
                "co.cask.tephra:tephra-core",
                "org.apache.twill:twill-core",
                "org.apache.twill:twill-zookeeper"
            ]
        },
        "co.cask.tephra:tephra-api": {
            "locked": "0.6.0",
            "transitive": [
                "co.cask.tephra:tephra-core",
                "co.cask.tephra:tephra-hbase-compat-1.0",
                "org.apache.hive:hive-metastore"
            ]
        },
        "co.cask.tephra:tephra-core": {
            "locked": "0.6.0",
            "transitive": [
                "co.cask.tephra:tephra-hbase-compat-1.0",
                "org.apache.hive:hive-metastore"
            ]
        },
        "co.cask.tephra:tephra-hbase-compat-1.0": {
            "locked": "0.6.0",
            "transitive": [
                "org.apache.hive:hive-metastore"
            ]
        },
        "com.beust:jcommander": {
            "locked": "1.30",
            "transitive": [
                "org.apache.slider:slider-core"
            ]
        },
        "com.esotericsoftware.kryo:kryo": {
            "locked": "2.24.0",
            "requested": "2.24.0"
        },
        "com.esotericsoftware.minlog:minlog": {
            "locked": "1.2",
            "transitive": [
                "com.esotericsoftware.kryo:kryo"
            ]
        },
        "com.fasterxml.jackson.core:jackson-annotations": {
            "locked": "2.10.2",
            "requested": "2.6.5",
            "transitive": [
                "com.fasterxml.jackson.core:jackson-databind",
                "org.apache.calcite.avatica:avatica"
            ]
        },
        "com.fasterxml.jackson.core:jackson-core": {
            "locked": "2.10.2",
            "transitive": [
                "com.fasterxml.jackson.core:jackson-databind",
                "org.apache.avro:avro",
                "org.apache.calcite.avatica:avatica",
                "org.apache.iceberg:iceberg-core"
            ]
        },
        "com.fasterxml.jackson.core:jackson-databind": {
            "locked": "2.10.2",
            "transitive": [
                "io.dropwizard.metrics:metrics-json",
                "org.apache.avro:avro",
                "org.apache.calcite.avatica:avatica",
                "org.apache.hive:hive-common",
                "org.apache.iceberg:iceberg-core"
            ]
        },
        "com.github.ben-manes.caffeine:caffeine": {
            "locked": "2.7.0",
            "transitive": [
                "org.apache.iceberg:iceberg-core"
            ]
        },
        "com.github.joshelser:dropwizard-metrics-hadoop-metrics2-reporter": {
            "locked": "0.1.2",
            "transitive": [
                "org.apache.hive:hive-common"
            ]
        },
        "com.github.stephenc.findbugs:findbugs-annotations": {
            "locked": "1.3.9-1",
            "transitive": [
                "org.apache.hbase:hbase-annotations",
                "org.apache.hbase:hbase-client",
                "org.apache.hbase:hbase-common",
                "org.apache.hbase:hbase-hadoop-compat",
                "org.apache.hbase:hbase-hadoop2-compat",
                "org.apache.hbase:hbase-prefix-tree",
                "org.apache.hbase:hbase-procedure",
                "org.apache.hbase:hbase-protocol",
                "org.apache.hbase:hbase-server",
                "org.apache.iceberg:iceberg-api",
                "org.apache.iceberg:iceberg-common",
                "org.apache.iceberg:iceberg-core",
                "org.apache.iceberg:iceberg-data",
                "org.apache.iceberg:iceberg-orc",
                "org.apache.iceberg:iceberg-parquet"
            ]
        },
        "com.google.code.findbugs:jsr305": {
            "locked": "3.0.0",
            "transitive": [
                "org.apache.calcite:calcite-core",
                "org.apache.hadoop:hadoop-common",
                "org.apache.hive:hive-serde",
                "org.apache.tez:tez-api",
                "org.apache.tez:tez-dag",
                "org.apache.tez:tez-runtime-internals",
                "org.apache.twill:twill-api",
                "org.apache.twill:twill-common",
                "org.apache.twill:twill-zookeeper"
            ]
        },
        "com.google.code.gson:gson": {
            "locked": "2.2.4",
            "transitive": [
                "co.cask.tephra:tephra-core",
                "org.apache.hadoop:hadoop-common",
                "org.apache.hive:hive-exec",
                "org.apache.slider:slider-core",
                "org.apache.twill:twill-core",
                "org.apache.twill:twill-discovery-core"
            ]
        },
        "com.google.errorprone:error_prone_annotations": {
            "locked": "2.3.3",
            "transitive": [
                "com.github.ben-manes.caffeine:caffeine"
            ]
        },
        "com.google.guava:guava": {
            "locked": "18.0",
            "transitive": [
                "co.cask.tephra:tephra-core",
                "com.jolbox:bonecp",
                "org.apache.calcite:calcite-core",
                "org.apache.calcite:calcite-druid",
                "org.apache.calcite:calcite-linq4j",
                "org.apache.curator:apache-curator",
                "org.apache.curator:curator-client",
                "org.apache.curator:curator-framework",
                "org.apache.curator:curator-recipes",
                "org.apache.hadoop:hadoop-common",
                "org.apache.hadoop:hadoop-hdfs",
                "org.apache.hadoop:hadoop-yarn-api",
                "org.apache.hadoop:hadoop-yarn-client",
                "org.apache.hadoop:hadoop-yarn-common",
                "org.apache.hadoop:hadoop-yarn-server-applicationhistoryservice",
                "org.apache.hadoop:hadoop-yarn-server-common",
                "org.apache.hadoop:hadoop-yarn-server-nodemanager",
                "org.apache.hadoop:hadoop-yarn-server-resourcemanager",
                "org.apache.hadoop:hadoop-yarn-server-web-proxy",
                "org.apache.hbase:hbase-client",
                "org.apache.hbase:hbase-common",
                "org.apache.hbase:hbase-hadoop2-compat",
                "org.apache.hbase:hbase-prefix-tree",
                "org.apache.hbase:hbase-procedure",
                "org.apache.hbase:hbase-server",
                "org.apache.hive.hcatalog:hive-hcatalog-core",
                "org.apache.hive.shims:hive-shims-common",
                "org.apache.hive:hive-metastore",
                "org.apache.hive:hive-vector-code-gen",
                "org.apache.slider:slider-core",
                "org.apache.tez:tez-api",
                "org.apache.tez:tez-common",
                "org.apache.tez:tez-dag",
                "org.apache.tez:tez-mapreduce",
                "org.apache.tez:tez-runtime-internals",
                "org.apache.tez:tez-runtime-library",
                "org.apache.twill:twill-core",
                "org.apache.twill:twill-zookeeper",
                "org.reflections:reflections"
            ]
        },
        "com.google.inject.extensions:guice-assistedinject": {
            "locked": "3.0",
            "transitive": [
                "co.cask.tephra:tephra-core"
            ]
        },
        "com.google.inject.extensions:guice-servlet": {
            "locked": "3.0",
            "transitive": [
                "com.sun.jersey.contribs:jersey-guice",
                "org.apache.hadoop:hadoop-mapreduce-client-common",
                "org.apache.hadoop:hadoop-mapreduce-client-core",
                "org.apache.hadoop:hadoop-yarn-common",
                "org.apache.hadoop:hadoop-yarn-server-applicationhistoryservice",
                "org.apache.hadoop:hadoop-yarn-server-resourcemanager",
                "org.apache.slider:slider-core"
            ]
        },
        "com.google.inject:guice": {
            "locked": "3.0",
            "transitive": [
                "co.cask.tephra:tephra-core",
                "com.google.inject.extensions:guice-assistedinject",
                "com.google.inject.extensions:guice-servlet",
                "com.sun.jersey.contribs:jersey-guice",
                "org.apache.hadoop:hadoop-yarn-common",
                "org.apache.hadoop:hadoop-yarn-server-applicationhistoryservice",
                "org.apache.hadoop:hadoop-yarn-server-nodemanager",
                "org.apache.hadoop:hadoop-yarn-server-resourcemanager"
            ]
        },
        "com.google.protobuf:protobuf-java": {
            "locked": "3.0.0-beta-1",
            "transitive": [
                "org.apache.calcite.avatica:avatica",
                "org.apache.hadoop:hadoop-common",
                "org.apache.hadoop:hadoop-hdfs",
                "org.apache.hadoop:hadoop-mapreduce-client-app",
                "org.apache.hadoop:hadoop-mapreduce-client-common",
                "org.apache.hadoop:hadoop-mapreduce-client-core",
                "org.apache.hadoop:hadoop-mapreduce-client-jobclient",
                "org.apache.hadoop:hadoop-mapreduce-client-shuffle",
                "org.apache.hadoop:hadoop-yarn-api",
                "org.apache.hadoop:hadoop-yarn-common",
                "org.apache.hadoop:hadoop-yarn-server-applicationhistoryservice",
                "org.apache.hadoop:hadoop-yarn-server-common",
                "org.apache.hadoop:hadoop-yarn-server-nodemanager",
                "org.apache.hadoop:hadoop-yarn-server-resourcemanager",
                "org.apache.hbase:hbase-client",
                "org.apache.hbase:hbase-common",
                "org.apache.hbase:hbase-protocol",
                "org.apache.hbase:hbase-server",
                "org.apache.hive:hive-metastore",
                "org.apache.orc:orc-core",
                "org.apache.slider:slider-core",
                "org.apache.tez:tez-api",
                "org.apache.tez:tez-common",
                "org.apache.tez:tez-dag",
                "org.apache.tez:tez-mapreduce",
                "org.apache.tez:tez-runtime-internals",
                "org.apache.tez:tez-runtime-library"
            ]
        },
        "com.jamesmurty.utils:java-xmlbuilder": {
            "locked": "0.4",
            "transitive": [
                "net.java.dev.jets3t:jets3t"
            ]
        },
        "com.jcraft:jsch": {
            "locked": "0.1.42",
            "transitive": [
                "org.apache.hadoop:hadoop-common"
            ]
        },
        "com.jolbox:bonecp": {
            "locked": "0.8.0.RELEASE",
            "transitive": [
                "org.apache.hive:hive-metastore"
            ]
        },
        "com.klarna:hiverunner": {
            "locked": "5.2.1",
            "requested": "5.2.1"
        },
        "com.lmax:disruptor": {
            "locked": "3.3.0",
            "transitive": [
                "org.apache.hbase:hbase-server"
            ]
        },
        "com.ning:async-http-client": {
            "locked": "1.8.16",
            "transitive": [
                "org.apache.tez:tez-runtime-library"
            ]
        },
        "com.sun.jersey.contribs:jersey-guice": {
            "locked": "1.9",
            "transitive": [
                "org.apache.hadoop:hadoop-yarn-common",
                "org.apache.hadoop:hadoop-yarn-server-applicationhistoryservice",
                "org.apache.hadoop:hadoop-yarn-server-nodemanager",
                "org.apache.hadoop:hadoop-yarn-server-resourcemanager"
            ]
        },
        "com.sun.jersey:jersey-client": {
            "locked": "1.9",
            "transitive": [
                "org.apache.hadoop:hadoop-yarn-common",
                "org.apache.hadoop:hadoop-yarn-server-applicationhistoryservice",
                "org.apache.hadoop:hadoop-yarn-server-nodemanager",
                "org.apache.hadoop:hadoop-yarn-server-resourcemanager",
                "org.apache.slider:slider-core",
                "org.apache.tez:tez-api"
            ]
        },
        "com.sun.jersey:jersey-core": {
            "locked": "1.9",
            "transitive": [
                "com.sun.jersey:jersey-client",
                "com.sun.jersey:jersey-json",
                "com.sun.jersey:jersey-server",
                "org.apache.hadoop:hadoop-common",
                "org.apache.hadoop:hadoop-hdfs",
                "org.apache.hadoop:hadoop-yarn-common",
                "org.apache.hadoop:hadoop-yarn-server-applicationhistoryservice",
                "org.apache.hadoop:hadoop-yarn-server-nodemanager",
                "org.apache.hadoop:hadoop-yarn-server-resourcemanager",
                "org.apache.hbase:hbase-server"
            ]
        },
        "com.sun.jersey:jersey-json": {
            "locked": "1.9",
            "transitive": [
                "org.apache.hadoop:hadoop-common",
                "org.apache.hadoop:hadoop-yarn-common",
                "org.apache.hadoop:hadoop-yarn-server-applicationhistoryservice",
                "org.apache.hadoop:hadoop-yarn-server-nodemanager",
                "org.apache.hadoop:hadoop-yarn-server-resourcemanager",
                "org.apache.slider:slider-core",
                "org.apache.tez:tez-api"
            ]
        },
        "com.sun.jersey:jersey-server": {
            "locked": "1.9",
            "transitive": [
                "com.sun.jersey.contribs:jersey-guice",
                "org.apache.hadoop:hadoop-common",
                "org.apache.hadoop:hadoop-hdfs",
                "org.apache.hadoop:hadoop-yarn-common",
                "org.apache.hbase:hbase-server",
                "org.apache.slider:slider-core"
            ]
        },
        "com.sun.xml.bind:jaxb-impl": {
            "locked": "2.2.3-1",
            "transitive": [
                "com.sun.jersey:jersey-json"
            ]
        },
        "com.tdunning:json": {
            "locked": "1.8",
            "transitive": [
                "org.apache.hive:hive-common",
                "org.apache.hive:hive-llap-server"
            ]
        },
        "com.yammer.metrics:metrics-core": {
            "locked": "2.2.0",
            "transitive": [
                "org.apache.hbase:hbase-hadoop2-compat",
                "org.apache.hbase:hbase-server"
            ]
        },
        "com.zaxxer:HikariCP": {
            "locked": "2.5.1",
            "transitive": [
                "org.apache.hive:hive-metastore"
            ]
        },
        "commons-beanutils:commons-beanutils": {
            "locked": "1.7.0",
            "transitive": [
                "commons-digester:commons-digester"
            ]
        },
        "commons-beanutils:commons-beanutils-core": {
            "locked": "1.8.0",
            "transitive": [
                "commons-configuration:commons-configuration"
            ]
        },
        "commons-cli:commons-cli": {
            "locked": "1.2",
            "transitive": [
                "org.apache.hadoop:hadoop-common",
                "org.apache.hadoop:hadoop-hdfs",
                "org.apache.hadoop:hadoop-yarn-client",
                "org.apache.hadoop:hadoop-yarn-common",
                "org.apache.hbase:hbase-server",
                "org.apache.hive:hive-cli",
                "org.apache.hive:hive-common",
                "org.apache.hive:hive-metastore",
                "org.apache.hive:hive-service",
                "org.apache.hive:hive-service-rpc",
                "org.apache.tez:tez-dag"
            ]
        },
        "commons-codec:commons-codec": {
            "locked": "1.9",
            "transitive": [
                "commons-httpclient:commons-httpclient",
                "net.java.dev.jets3t:jets3t",
                "org.apache.hadoop:hadoop-auth",
                "org.apache.hadoop:hadoop-common",
                "org.apache.hadoop:hadoop-hdfs",
                "org.apache.hadoop:hadoop-yarn-common",
                "org.apache.hadoop:hadoop-yarn-server-nodemanager",
                "org.apache.hbase:hbase-client",
                "org.apache.hbase:hbase-common",
                "org.apache.hbase:hbase-server",
                "org.apache.hive:hive-exec",
                "org.apache.hive:hive-llap-server",
                "org.apache.hive:hive-serde",
                "org.apache.hive:hive-service",
                "org.apache.hive:hive-service-rpc",
                "org.apache.httpcomponents:httpclient",
                "org.apache.tez:tez-dag",
                "org.apache.tez:tez-runtime-library"
            ]
        },
        "commons-collections:commons-collections": {
            "locked": "3.2.2",
            "transitive": [
                "commons-configuration:commons-configuration",
                "org.apache.hadoop:hadoop-common",
                "org.apache.hadoop:hadoop-yarn-server-applicationhistoryservice",
                "org.apache.hbase:hbase-common",
                "org.apache.hbase:hbase-server",
                "org.apache.tez:tez-mapreduce"
            ]
        },
        "commons-configuration:commons-configuration": {
            "locked": "1.6",
            "transitive": [
                "org.apache.hadoop:hadoop-common"
            ]
        },
        "commons-daemon:commons-daemon": {
            "locked": "1.0.13",
            "transitive": [
                "org.apache.hadoop:hadoop-hdfs"
            ]
        },
        "commons-dbcp:commons-dbcp": {
            "locked": "1.4",
            "transitive": [
                "org.apache.calcite:calcite-core",
                "org.apache.hive:hive-metastore"
            ]
        },
        "commons-digester:commons-digester": {
            "locked": "1.8",
            "transitive": [
                "commons-configuration:commons-configuration"
            ]
        },
        "commons-el:commons-el": {
            "locked": "1.0",
            "transitive": [
                "tomcat:jasper-runtime"
            ]
        },
        "commons-httpclient:commons-httpclient": {
            "locked": "3.1",
            "transitive": [
                "org.apache.hadoop:hadoop-common",
                "org.apache.hbase:hbase-server",
                "org.apache.hive:hive-exec",
                "org.apache.slider:slider-core"
            ]
        },
        "commons-io:commons-io": {
            "locked": "2.4",
            "transitive": [
                "org.apache.hadoop:hadoop-common",
                "org.apache.hadoop:hadoop-hdfs",
                "org.apache.hadoop:hadoop-yarn-common",
                "org.apache.hadoop:hadoop-yarn-server-resourcemanager",
                "org.apache.hbase:hbase-client",
                "org.apache.hbase:hbase-common",
                "org.apache.hbase:hbase-server",
                "org.apache.hive:hive-exec",
                "org.apache.slider:slider-core",
                "org.apache.tez:tez-api"
            ]
        },
        "commons-lang:commons-lang": {
            "locked": "2.6",
            "transitive": [
                "commons-configuration:commons-configuration",
                "org.apache.hadoop:hadoop-common",
                "org.apache.hadoop:hadoop-hdfs",
                "org.apache.hadoop:hadoop-yarn-api",
                "org.apache.hadoop:hadoop-yarn-client",
                "org.apache.hadoop:hadoop-yarn-common",
                "org.apache.hadoop:hadoop-yarn-server-nodemanager",
                "org.apache.hadoop:hadoop-yarn-server-resourcemanager",
                "org.apache.hbase:hbase-client",
                "org.apache.hbase:hbase-common",
                "org.apache.hbase:hbase-hadoop2-compat",
                "org.apache.hbase:hbase-server",
                "org.apache.hive.shims:hive-shims-0.23",
                "org.apache.hive.shims:hive-shims-common",
                "org.apache.hive:hive-cli",
                "org.apache.hive:hive-common",
                "org.apache.hive:hive-llap-server",
                "org.apache.hive:hive-metastore",
                "org.apache.hive:hive-serde",
                "org.apache.hive:hive-service",
                "org.apache.hive:hive-storage-api",
                "org.apache.hive:hive-vector-code-gen",
                "org.apache.orc:orc-core",
                "org.apache.slider:slider-core",
                "org.apache.tez:tez-api",
                "org.apache.tez:tez-dag",
                "org.apache.tez:tez-mapreduce",
                "org.apache.tez:tez-runtime-library",
                "org.apache.velocity:velocity"
            ]
        },
        "commons-logging:commons-logging": {
            "locked": "1.2",
            "transitive": [
                "commons-beanutils:commons-beanutils",
                "commons-beanutils:commons-beanutils-core",
                "commons-configuration:commons-configuration",
                "commons-digester:commons-digester",
                "commons-el:commons-el",
                "commons-httpclient:commons-httpclient",
                "net.java.dev.jets3t:jets3t",
                "net.sf.jpam:jpam",
                "org.apache.hadoop:hadoop-common",
                "org.apache.hadoop:hadoop-hdfs",
                "org.apache.hadoop:hadoop-yarn-api",
                "org.apache.hadoop:hadoop-yarn-client",
                "org.apache.hadoop:hadoop-yarn-common",
                "org.apache.hadoop:hadoop-yarn-server-applicationhistoryservice",
                "org.apache.hadoop:hadoop-yarn-server-common",
                "org.apache.hadoop:hadoop-yarn-server-nodemanager",
                "org.apache.hadoop:hadoop-yarn-server-resourcemanager",
                "org.apache.hadoop:hadoop-yarn-server-web-proxy",
                "org.apache.hbase:hbase-client",
                "org.apache.hbase:hbase-common",
                "org.apache.hbase:hbase-hadoop-compat",
                "org.apache.hbase:hbase-hadoop2-compat",
                "org.apache.hbase:hbase-prefix-tree",
                "org.apache.hbase:hbase-procedure",
                "org.apache.hbase:hbase-protocol",
                "org.apache.hbase:hbase-server",
                "org.apache.httpcomponents:httpclient",
                "org.apache.slider:slider-core"
            ]
        },
        "commons-net:commons-net": {
            "locked": "3.1",
            "transitive": [
                "org.apache.hadoop:hadoop-common"
            ]
        },
        "commons-pool:commons-pool": {
            "locked": "1.6",
            "transitive": [
                "commons-dbcp:commons-dbcp",
                "org.apache.hive:hive-metastore",
                "org.apache.parquet:parquet-hadoop"
            ]
        },
        "dom4j:dom4j": {
            "locked": "1.6.1",
            "transitive": [
                "org.reflections:reflections"
            ]
        },
        "io.airlift:aircompressor": {
            "locked": "0.15",
            "transitive": [
                "org.apache.orc:orc-core"
            ]
        },
        "io.dropwizard.metrics:metrics-core": {
            "locked": "3.1.2",
            "transitive": [
                "co.cask.tephra:tephra-core",
                "com.github.joshelser:dropwizard-metrics-hadoop-metrics2-reporter",
                "io.dropwizard.metrics:metrics-json",
                "io.dropwizard.metrics:metrics-jvm",
                "org.apache.hive:hive-common"
            ]
        },
        "io.dropwizard.metrics:metrics-json": {
            "locked": "3.1.0",
            "transitive": [
                "org.apache.hive:hive-common"
            ]
        },
        "io.dropwizard.metrics:metrics-jvm": {
            "locked": "3.1.0",
            "transitive": [
                "org.apache.hive:hive-common"
            ]
        },
        "io.netty:netty": {
            "locked": "3.9.2.Final",
            "transitive": [
                "com.ning:async-http-client",
                "org.apache.hadoop:hadoop-hdfs",
                "org.apache.hadoop:hadoop-mapreduce-client-common",
                "org.apache.hadoop:hadoop-mapreduce-client-core",
                "org.apache.hive:hive-llap-server",
                "org.apache.zookeeper:zookeeper"
            ]
        },
        "io.netty:netty-all": {
            "locked": "4.0.23.Final",
            "transitive": [
                "org.apache.hadoop:hadoop-hdfs",
                "org.apache.hbase:hbase-client",
                "org.apache.hbase:hbase-prefix-tree",
                "org.apache.hbase:hbase-server"
            ]
        },
        "it.unimi.dsi:fastutil": {
            "locked": "6.5.6",
            "transitive": [
                "co.cask.tephra:tephra-core"
            ]
        },
        "jakarta.jms:jakarta.jms-api": {
            "locked": "2.0.2",
            "transitive": [
                "org.apache.hive.hcatalog:hive-hcatalog-server-extensions"
            ]
        },
        "javassist:javassist": {
            "locked": "3.12.1.GA",
            "transitive": [
                "org.reflections:reflections"
            ]
        },
        "javax.activation:activation": {
            "locked": "1.1",
            "transitive": [
                "javax.mail:mail",
                "org.eclipse.jetty.aggregate:jetty-all"
            ]
        },
        "javax.annotation:javax.annotation-api": {
            "locked": "1.3.2",
            "transitive": [
                "org.apache.parquet:parquet-format-structures"
            ]
        },
        "javax.inject:javax.inject": {
            "locked": "1",
            "transitive": [
                "com.google.inject:guice",
                "com.sun.jersey.contribs:jersey-guice"
            ]
        },
        "javax.jdo:jdo-api": {
            "locked": "3.0.1",
            "transitive": [
                "org.apache.hive:hive-metastore"
            ]
        },
        "javax.mail:mail": {
            "locked": "1.4.1",
            "transitive": [
                "org.eclipse.jetty.aggregate:jetty-all"
            ]
        },
        "javax.servlet.jsp:jsp-api": {
            "locked": "2.1",
            "transitive": [
                "org.apache.hadoop:hadoop-common",
                "org.apache.slider:slider-core"
            ]
        },
        "javax.servlet:jsp-api": {
            "locked": "2.0",
            "transitive": [
                "tomcat:jasper-compiler"
            ]
        },
        "javax.servlet:servlet-api": {
            "locked": "2.5",
            "transitive": [
                "javax.servlet:jsp-api",
                "org.apache.hadoop:hadoop-common",
                "org.apache.hadoop:hadoop-hdfs",
                "org.apache.hadoop:hadoop-yarn-common",
                "org.apache.hadoop:hadoop-yarn-server-nodemanager",
                "org.apache.hadoop:hadoop-yarn-server-web-proxy",
                "org.apache.slider:slider-core",
                "org.apache.tez:tez-dag",
                "org.eclipse.jetty.aggregate:jetty-all",
                "tomcat:jasper-runtime"
            ]
        },
        "javax.transaction:jta": {
            "locked": "1.1",
            "transitive": [
                "javax.jdo:jdo-api"
            ]
        },
        "javax.transaction:transaction-api": {
            "locked": "1.1",
            "transitive": [
                "org.datanucleus:javax.jdo"
            ]
        },
        "javax.xml.bind:jaxb-api": {
            "locked": "2.2.11",
            "transitive": [
                "com.sun.xml.bind:jaxb-impl",
                "org.apache.hadoop:hadoop-yarn-common",
                "org.apache.hadoop:hadoop-yarn-server-applicationhistoryservice",
                "org.apache.hadoop:hadoop-yarn-server-nodemanager",
                "org.apache.hadoop:hadoop-yarn-server-resourcemanager",
                "org.apache.orc:orc-core"
            ]
        },
        "javolution:javolution": {
            "locked": "5.5.1",
            "transitive": [
                "org.apache.hive:hive-metastore"
            ]
        },
        "jline:jline": {
            "locked": "2.12",
            "transitive": [
                "org.apache.hive:hive-cli",
                "org.apache.hive:hive-common",
                "org.apache.zookeeper:zookeeper"
            ]
        },
        "joda-time:joda-time": {
            "locked": "2.8.1",
            "transitive": [
                "org.apache.calcite:calcite-druid",
                "org.apache.hive:hive-common"
            ]
        },
        "junit:junit": {
            "locked": "4.12",
            "transitive": [
                "org.apache.hbase:hbase-annotations",
                "org.apache.hbase:hbase-client",
                "org.apache.hbase:hbase-common",
                "org.apache.hbase:hbase-hadoop-compat",
                "org.apache.hbase:hbase-hadoop2-compat",
                "org.apache.hbase:hbase-prefix-tree",
                "org.apache.hbase:hbase-procedure",
                "org.apache.hbase:hbase-protocol",
                "org.apache.hbase:hbase-server"
            ]
        },
        "log4j:log4j": {
            "locked": "1.2.17",
            "transitive": [
                "org.apache.hadoop:hadoop-auth",
                "org.apache.hadoop:hadoop-common",
                "org.apache.hadoop:hadoop-hdfs",
                "org.apache.hadoop:hadoop-yarn-client",
                "org.apache.hadoop:hadoop-yarn-common",
                "org.apache.hadoop:hadoop-yarn-server-resourcemanager",
                "org.apache.hbase:hbase-annotations",
                "org.apache.hbase:hbase-common",
                "org.apache.hbase:hbase-hadoop-compat",
                "org.apache.hbase:hbase-hadoop2-compat",
                "org.apache.hbase:hbase-prefix-tree",
                "org.apache.hbase:hbase-procedure",
                "org.apache.hbase:hbase-protocol",
                "org.apache.hbase:hbase-server",
                "org.apache.slider:slider-core",
                "org.apache.zookeeper:zookeeper"
            ]
        },
        "net.hydromatic:eigenbase-properties": {
            "locked": "1.1.5",
            "transitive": [
                "org.apache.calcite:calcite-core"
            ]
        },
        "net.java.dev.jets3t:jets3t": {
            "locked": "0.9.0",
            "transitive": [
                "org.apache.hadoop:hadoop-common"
            ]
        },
        "net.sf.jpam:jpam": {
            "locked": "1.1",
            "transitive": [
                "org.apache.hive:hive-service"
            ]
        },
        "net.sf.opencsv:opencsv": {
            "locked": "2.3",
            "transitive": [
                "org.apache.hive:hive-serde"
            ]
        },
        "org.antlr:ST4": {
            "locked": "4.0.4",
            "transitive": [
                "org.apache.hive:hive-exec"
            ]
        },
        "org.antlr:antlr-runtime": {
            "locked": "3.5.2",
            "transitive": [
                "org.antlr:ST4",
                "org.apache.hive:hive-exec",
                "org.apache.hive:hive-metastore"
            ]
        },
        "org.apache.ant:ant": {
            "locked": "1.9.1",
            "transitive": [
                "org.apache.hive:hive-common",
                "org.apache.hive:hive-exec",
                "org.apache.hive:hive-vector-code-gen"
            ]
        },
        "org.apache.ant:ant-launcher": {
            "locked": "1.9.1",
            "transitive": [
                "org.apache.ant:ant"
            ]
        },
        "org.apache.avro:avro": {
            "locked": "1.9.2",
            "transitive": [
                "org.apache.hadoop:hadoop-common",
                "org.apache.hadoop:hadoop-mapreduce-client-common",
                "org.apache.hadoop:hadoop-mapreduce-client-core",
                "org.apache.hive:hive-llap-server",
                "org.apache.hive:hive-serde",
                "org.apache.iceberg:iceberg-core",
                "org.apache.slider:slider-core"
            ]
        },
        "org.apache.calcite.avatica:avatica": {
            "locked": "1.8.0",
            "transitive": [
                "org.apache.calcite:calcite-core"
            ]
        },
        "org.apache.calcite.avatica:avatica-metrics": {
            "locked": "1.8.0",
            "transitive": [
                "org.apache.calcite.avatica:avatica"
            ]
        },
        "org.apache.calcite:calcite-core": {
            "locked": "1.10.0",
            "transitive": [
                "org.apache.calcite:calcite-druid",
                "org.apache.hive:hive-exec"
            ]
        },
        "org.apache.calcite:calcite-druid": {
            "locked": "1.10.0",
            "transitive": [
                "org.apache.hive:hive-exec"
            ]
        },
        "org.apache.calcite:calcite-linq4j": {
            "locked": "1.10.0",
            "transitive": [
                "org.apache.calcite:calcite-core",
                "org.apache.calcite:calcite-druid"
            ]
        },
        "org.apache.commons:commons-collections4": {
            "locked": "4.1",
            "transitive": [
                "org.apache.tez:tez-api",
                "org.apache.tez:tez-dag"
            ]
        },
        "org.apache.commons:commons-compress": {
            "locked": "1.19",
            "transitive": [
                "org.apache.avro:avro",
                "org.apache.hadoop:hadoop-common",
                "org.apache.hadoop:hadoop-yarn-common",
                "org.apache.hive:hive-common",
                "org.apache.hive:hive-exec",
                "org.apache.slider:slider-core"
            ]
        },
        "org.apache.commons:commons-lang3": {
            "locked": "3.2",
            "transitive": [
                "org.apache.calcite:calcite-core",
                "org.apache.hive:hive-common",
                "org.apache.hive:hive-llap-client",
                "org.apache.hive:hive-llap-common",
                "org.apache.hive:hive-llap-tez"
            ]
        },
        "org.apache.commons:commons-math": {
            "locked": "2.2",
            "transitive": [
                "org.apache.hbase:hbase-hadoop-compat",
                "org.apache.hbase:hbase-hadoop2-compat",
                "org.apache.hbase:hbase-server"
            ]
        },
        "org.apache.commons:commons-math3": {
            "locked": "3.1.1",
            "transitive": [
                "org.apache.hadoop:hadoop-common",
                "org.apache.tez:tez-dag"
            ]
        },
        "org.apache.curator:apache-curator": {
            "locked": "2.7.1",
            "transitive": [
                "org.apache.hive:hive-exec",
                "org.apache.hive:hive-llap-client"
            ]
        },
        "org.apache.curator:curator-client": {
            "locked": "2.7.1",
            "transitive": [
                "org.apache.curator:curator-framework",
                "org.apache.hadoop:hadoop-common",
                "org.apache.slider:slider-core"
            ]
        },
        "org.apache.curator:curator-framework": {
            "locked": "2.7.1",
            "transitive": [
                "org.apache.curator:curator-recipes",
                "org.apache.hadoop:hadoop-auth",
                "org.apache.hadoop:hadoop-yarn-registry",
                "org.apache.hive.shims:hive-shims-common",
                "org.apache.hive:hive-exec",
                "org.apache.hive:hive-jdbc",
                "org.apache.hive:hive-llap-client",
                "org.apache.hive:hive-service",
                "org.apache.slider:slider-core"
            ]
        },
        "org.apache.curator:curator-recipes": {
            "locked": "2.7.1",
            "transitive": [
                "org.apache.hadoop:hadoop-common",
                "org.apache.hive:hive-service",
                "org.apache.slider:slider-core"
            ]
        },
        "org.apache.derby:derby": {
            "locked": "10.10.2.0",
            "transitive": [
                "org.apache.hive:hive-metastore"
            ]
        },
        "org.apache.directory.api:api-asn1-api": {
            "locked": "1.0.0-M20",
            "transitive": [
                "org.apache.directory.server:apacheds-kerberos-codec"
            ]
        },
        "org.apache.directory.api:api-util": {
            "locked": "1.0.0-M20",
            "transitive": [
                "org.apache.directory.server:apacheds-kerberos-codec"
            ]
        },
        "org.apache.directory.server:apacheds-i18n": {
            "locked": "2.0.0-M15",
            "transitive": [
                "org.apache.directory.server:apacheds-kerberos-codec"
            ]
        },
        "org.apache.directory.server:apacheds-kerberos-codec": {
            "locked": "2.0.0-M15",
            "transitive": [
                "org.apache.hadoop:hadoop-auth"
            ]
        },
        "org.apache.geronimo.specs:geronimo-annotation_1.0_spec": {
            "locked": "1.1.1",
            "transitive": [
                "org.eclipse.jetty.aggregate:jetty-all"
            ]
        },
        "org.apache.geronimo.specs:geronimo-jaspic_1.0_spec": {
            "locked": "1.0",
            "transitive": [
                "org.eclipse.jetty.aggregate:jetty-all"
            ]
        },
        "org.apache.geronimo.specs:geronimo-jta_1.1_spec": {
            "locked": "1.1.1",
            "transitive": [
                "org.eclipse.jetty.aggregate:jetty-all"
            ]
        },
        "org.apache.hadoop:hadoop-annotations": {
            "locked": "2.7.3",
            "transitive": [
                "org.apache.hadoop:hadoop-client",
                "org.apache.hadoop:hadoop-common",
                "org.apache.hadoop:hadoop-mapreduce-client-common",
                "org.apache.hadoop:hadoop-mapreduce-client-core",
                "org.apache.hadoop:hadoop-yarn-api",
                "org.apache.hadoop:hadoop-yarn-client",
                "org.apache.hadoop:hadoop-yarn-common",
                "org.apache.hadoop:hadoop-yarn-server-applicationhistoryservice",
                "org.apache.hadoop:hadoop-yarn-server-common",
                "org.apache.hadoop:hadoop-yarn-server-resourcemanager",
                "org.apache.hive.hcatalog:hive-hcatalog-core",
                "org.apache.tez:tez-api",
                "org.apache.tez:tez-common",
                "org.apache.tez:tez-dag",
                "org.apache.tez:tez-mapreduce",
                "org.apache.tez:tez-runtime-internals",
                "org.apache.tez:tez-runtime-library"
            ]
        },
        "org.apache.hadoop:hadoop-archives": {
            "locked": "2.7.2",
            "transitive": [
                "org.apache.hive.hcatalog:hive-hcatalog-core"
            ]
        },
        "org.apache.hadoop:hadoop-auth": {
            "locked": "2.7.3",
            "transitive": [
                "org.apache.hadoop:hadoop-common",
                "org.apache.hbase:hbase-client",
                "org.apache.hbase:hbase-server",
                "org.apache.tez:tez-api",
                "org.apache.tez:tez-runtime-library"
            ]
        },
        "org.apache.hadoop:hadoop-client": {
            "locked": "2.7.3",
            "transitive": [
                "org.apache.hbase:hbase-server",
                "org.apache.slider:slider-core"
            ]
        },
        "org.apache.hadoop:hadoop-common": {
            "locked": "2.7.3",
            "transitive": [
                "com.github.joshelser:dropwizard-metrics-hadoop-metrics2-reporter",
                "org.apache.hadoop:hadoop-client",
                "org.apache.hbase:hbase-client",
                "org.apache.hbase:hbase-common",
                "org.apache.hbase:hbase-hadoop2-compat",
                "org.apache.hbase:hbase-prefix-tree",
                "org.apache.hbase:hbase-procedure",
                "org.apache.hbase:hbase-server",
                "org.apache.hive.hcatalog:hive-hcatalog-core",
                "org.apache.hive.hcatalog:hive-hcatalog-server-extensions",
                "org.apache.hive.hcatalog:hive-webhcat-java-client",
                "org.apache.tez:hadoop-shim",
                "org.apache.tez:tez-api",
                "org.apache.tez:tez-common",
                "org.apache.tez:tez-dag",
                "org.apache.tez:tez-mapreduce",
                "org.apache.tez:tez-runtime-internals",
                "org.apache.tez:tez-runtime-library"
            ]
        },
        "org.apache.hadoop:hadoop-hdfs": {
            "locked": "2.7.3",
            "transitive": [
                "org.apache.hadoop:hadoop-client",
                "org.apache.hbase:hbase-server",
                "org.apache.hive.hcatalog:hive-hcatalog-core",
                "org.apache.slider:slider-core",
                "org.apache.tez:tez-api"
            ]
        },
        "org.apache.hadoop:hadoop-mapreduce-client-app": {
            "locked": "2.7.3",
            "transitive": [
                "org.apache.hadoop:hadoop-client"
            ]
        },
        "org.apache.hadoop:hadoop-mapreduce-client-common": {
            "locked": "2.7.3",
            "transitive": [
                "org.apache.hadoop:hadoop-mapreduce-client-app",
                "org.apache.hadoop:hadoop-mapreduce-client-jobclient",
                "org.apache.hadoop:hadoop-mapreduce-client-shuffle",
                "org.apache.tez:tez-mapreduce"
            ]
        },
        "org.apache.hadoop:hadoop-mapreduce-client-core": {
            "locked": "2.7.3",
            "transitive": [
                "org.apache.hadoop:hadoop-client",
                "org.apache.hadoop:hadoop-mapreduce-client-common",
                "org.apache.hbase:hbase-client",
                "org.apache.hbase:hbase-common",
                "org.apache.hbase:hbase-hadoop2-compat",
                "org.apache.hbase:hbase-server",
                "org.apache.hive.hcatalog:hive-hcatalog-core",
                "org.apache.hive.hcatalog:hive-webhcat-java-client",
                "org.apache.tez:tez-mapreduce"
            ]
        },
        "org.apache.hadoop:hadoop-mapreduce-client-jobclient": {
            "locked": "2.7.3",
            "transitive": [
                "org.apache.hadoop:hadoop-client"
            ]
        },
        "org.apache.hadoop:hadoop-mapreduce-client-shuffle": {
            "locked": "2.7.3",
            "transitive": [
                "org.apache.hadoop:hadoop-mapreduce-client-app",
                "org.apache.hadoop:hadoop-mapreduce-client-jobclient"
            ]
        },
        "org.apache.hadoop:hadoop-yarn-api": {
            "locked": "2.7.3",
            "transitive": [
                "org.apache.hadoop:hadoop-client",
                "org.apache.hadoop:hadoop-yarn-client",
                "org.apache.hadoop:hadoop-yarn-common",
                "org.apache.hadoop:hadoop-yarn-registry",
                "org.apache.hadoop:hadoop-yarn-server-applicationhistoryservice",
                "org.apache.hadoop:hadoop-yarn-server-common",
                "org.apache.hadoop:hadoop-yarn-server-nodemanager",
                "org.apache.hadoop:hadoop-yarn-server-resourcemanager",
                "org.apache.hadoop:hadoop-yarn-server-web-proxy",
                "org.apache.tez:hadoop-shim",
                "org.apache.tez:tez-api",
                "org.apache.tez:tez-common",
                "org.apache.tez:tez-dag",
                "org.apache.tez:tez-mapreduce",
                "org.apache.tez:tez-runtime-internals",
                "org.apache.tez:tez-runtime-library"
            ]
        },
        "org.apache.hadoop:hadoop-yarn-client": {
            "locked": "2.7.3",
            "transitive": [
                "org.apache.hadoop:hadoop-mapreduce-client-common",
                "org.apache.tez:tez-api",
                "org.apache.tez:tez-dag",
                "org.apache.tez:tez-mapreduce"
            ]
        },
        "org.apache.hadoop:hadoop-yarn-common": {
            "locked": "2.7.3",
            "transitive": [
                "org.apache.hadoop:hadoop-mapreduce-client-common",
                "org.apache.hadoop:hadoop-mapreduce-client-core",
                "org.apache.hadoop:hadoop-yarn-client",
                "org.apache.hadoop:hadoop-yarn-registry",
                "org.apache.hadoop:hadoop-yarn-server-applicationhistoryservice",
                "org.apache.hadoop:hadoop-yarn-server-common",
                "org.apache.hadoop:hadoop-yarn-server-nodemanager",
                "org.apache.hadoop:hadoop-yarn-server-resourcemanager",
                "org.apache.hadoop:hadoop-yarn-server-web-proxy",
                "org.apache.tez:tez-api",
                "org.apache.tez:tez-common",
                "org.apache.tez:tez-dag",
                "org.apache.tez:tez-mapreduce",
                "org.apache.tez:tez-runtime-internals",
                "org.apache.tez:tez-runtime-library"
            ]
        },
        "org.apache.hadoop:hadoop-yarn-registry": {
            "locked": "2.7.1",
            "transitive": [
                "org.apache.slider:slider-core"
            ]
        },
        "org.apache.hadoop:hadoop-yarn-server-applicationhistoryservice": {
            "locked": "2.7.2",
            "transitive": [
                "org.apache.hadoop:hadoop-yarn-server-resourcemanager"
            ]
        },
        "org.apache.hadoop:hadoop-yarn-server-common": {
            "locked": "2.7.3",
            "transitive": [
                "org.apache.hadoop:hadoop-mapreduce-client-common",
                "org.apache.hadoop:hadoop-mapreduce-client-shuffle",
                "org.apache.hadoop:hadoop-yarn-server-applicationhistoryservice",
                "org.apache.hadoop:hadoop-yarn-server-nodemanager",
                "org.apache.hadoop:hadoop-yarn-server-resourcemanager",
                "org.apache.hadoop:hadoop-yarn-server-web-proxy"
            ]
        },
        "org.apache.hadoop:hadoop-yarn-server-nodemanager": {
            "locked": "2.7.3",
            "transitive": [
                "org.apache.hadoop:hadoop-mapreduce-client-shuffle"
            ]
        },
        "org.apache.hadoop:hadoop-yarn-server-resourcemanager": {
            "locked": "2.7.2",
            "transitive": [
                "org.apache.hive.shims:hive-shims-0.23"
            ]
        },
        "org.apache.hadoop:hadoop-yarn-server-web-proxy": {
            "locked": "2.7.2",
            "transitive": [
                "org.apache.hadoop:hadoop-yarn-server-resourcemanager",
                "org.apache.tez:tez-dag"
            ]
        },
        "org.apache.hbase:hbase-annotations": {
            "locked": "1.1.1",
            "transitive": [
                "org.apache.hbase:hbase-client",
                "org.apache.hbase:hbase-common",
                "org.apache.hbase:hbase-hadoop2-compat",
                "org.apache.hbase:hbase-protocol"
            ]
        },
        "org.apache.hbase:hbase-client": {
            "locked": "1.1.1",
            "transitive": [
                "org.apache.hbase:hbase-server",
                "org.apache.hive:hive-llap-server",
                "org.apache.hive:hive-metastore"
            ]
        },
        "org.apache.hbase:hbase-common": {
            "locked": "1.1.1",
            "transitive": [
                "org.apache.hbase:hbase-client",
                "org.apache.hbase:hbase-prefix-tree",
                "org.apache.hbase:hbase-procedure",
                "org.apache.hbase:hbase-server",
                "org.apache.hive:hive-llap-server"
            ]
        },
        "org.apache.hbase:hbase-hadoop-compat": {
            "locked": "1.1.1",
            "transitive": [
                "org.apache.hbase:hbase-hadoop2-compat",
                "org.apache.hbase:hbase-prefix-tree",
                "org.apache.hbase:hbase-server",
                "org.apache.hive:hive-llap-server"
            ]
        },
        "org.apache.hbase:hbase-hadoop2-compat": {
            "locked": "1.1.1",
            "transitive": [
                "org.apache.hbase:hbase-prefix-tree",
                "org.apache.hbase:hbase-server",
                "org.apache.hive:hive-llap-server"
            ]
        },
        "org.apache.hbase:hbase-prefix-tree": {
            "locked": "1.1.1",
            "transitive": [
                "org.apache.hbase:hbase-server"
            ]
        },
        "org.apache.hbase:hbase-procedure": {
            "locked": "1.1.1",
            "transitive": [
                "org.apache.hbase:hbase-server"
            ]
        },
        "org.apache.hbase:hbase-protocol": {
            "locked": "1.1.1",
            "transitive": [
                "org.apache.hbase:hbase-client",
                "org.apache.hbase:hbase-common",
                "org.apache.hbase:hbase-procedure",
                "org.apache.hbase:hbase-server"
            ]
        },
        "org.apache.hbase:hbase-server": {
            "locked": "1.1.1",
            "transitive": [
                "org.apache.hive:hive-llap-server"
            ]
        },
        "org.apache.hive.hcatalog:hive-hcatalog-core": {
            "locked": "2.3.7",
            "transitive": [
                "org.apache.hive.hcatalog:hive-hcatalog-server-extensions",
                "org.apache.hive.hcatalog:hive-webhcat-java-client"
            ]
        },
        "org.apache.hive.hcatalog:hive-hcatalog-server-extensions": {
            "locked": "2.3.7",
            "transitive": [
                "org.apache.hive.hcatalog:hive-webhcat-java-client"
            ]
        },
        "org.apache.hive.hcatalog:hive-webhcat-java-client": {
            "locked": "2.3.7",
            "transitive": [
                "com.klarna:hiverunner"
            ]
        },
        "org.apache.hive.shims:hive-shims-0.23": {
            "locked": "2.3.7",
            "transitive": [
                "org.apache.hive:hive-shims"
            ]
        },
        "org.apache.hive.shims:hive-shims-common": {
            "locked": "2.3.7",
            "transitive": [
                "org.apache.hive.shims:hive-shims-0.23",
                "org.apache.hive.shims:hive-shims-scheduler",
                "org.apache.hive:hive-shims"
            ]
        },
        "org.apache.hive.shims:hive-shims-scheduler": {
            "locked": "2.3.7",
            "transitive": [
                "org.apache.hive:hive-shims"
            ]
        },
        "org.apache.hive:hive-cli": {
            "locked": "2.3.7",
            "transitive": [
                "org.apache.hive.hcatalog:hive-hcatalog-core"
            ]
        },
        "org.apache.hive:hive-common": {
            "locked": "2.3.7",
            "transitive": [
                "org.apache.hive.hcatalog:hive-hcatalog-core",
                "org.apache.hive:hive-cli",
                "org.apache.hive:hive-jdbc",
                "org.apache.hive:hive-llap-client",
                "org.apache.hive:hive-llap-common",
                "org.apache.hive:hive-llap-server",
                "org.apache.hive:hive-llap-tez",
                "org.apache.hive:hive-serde"
            ]
        },
        "org.apache.hive:hive-exec": {
            "locked": "2.3.7"
        },
        "org.apache.hive:hive-jdbc": {
            "locked": "2.3.7",
            "transitive": [
                "com.klarna:hiverunner"
            ]
        },
        "org.apache.hive:hive-llap-client": {
            "locked": "2.3.7",
            "transitive": [
                "org.apache.hive:hive-llap-server",
                "org.apache.hive:hive-llap-tez"
            ]
        },
        "org.apache.hive:hive-llap-common": {
            "locked": "2.3.7",
            "transitive": [
                "org.apache.hive:hive-llap-client",
                "org.apache.hive:hive-llap-server"
            ]
        },
        "org.apache.hive:hive-llap-server": {
            "locked": "2.3.7",
            "transitive": [
                "org.apache.hive:hive-service"
            ]
        },
        "org.apache.hive:hive-llap-tez": {
            "locked": "2.3.7",
            "transitive": [
                "org.apache.hive:hive-llap-server"
            ]
        },
        "org.apache.hive:hive-metastore": {
            "locked": "2.3.7",
            "transitive": [
                "org.apache.hive.hcatalog:hive-hcatalog-core",
                "org.apache.hive:hive-cli",
                "org.apache.hive:hive-jdbc",
                "org.apache.hive:hive-service"
            ]
        },
        "org.apache.hive:hive-serde": {
            "locked": "2.3.7",
            "transitive": [
                "com.klarna:hiverunner",
                "org.apache.hive:hive-cli",
                "org.apache.hive:hive-jdbc",
                "org.apache.hive:hive-llap-common",
                "org.apache.hive:hive-llap-server",
                "org.apache.hive:hive-metastore"
            ]
        },
        "org.apache.hive:hive-service": {
            "locked": "2.3.7",
            "transitive": [
                "com.klarna:hiverunner",
                "org.apache.hive:hive-cli",
                "org.apache.hive:hive-jdbc"
            ]
        },
        "org.apache.hive:hive-service-rpc": {
            "locked": "2.3.7",
            "transitive": [
                "org.apache.hive:hive-jdbc",
                "org.apache.hive:hive-serde",
                "org.apache.hive:hive-service"
            ]
        },
        "org.apache.hive:hive-shims": {
            "locked": "2.3.7",
            "transitive": [
                "org.apache.hive:hive-cli",
                "org.apache.hive:hive-common",
                "org.apache.hive:hive-exec",
                "org.apache.hive:hive-jdbc",
                "org.apache.hive:hive-llap-server",
                "org.apache.hive:hive-metastore",
                "org.apache.hive:hive-serde"
            ]
        },
        "org.apache.hive:hive-storage-api": {
            "locked": "2.4.0",
            "transitive": [
                "org.apache.hive:hive-common"
            ]
        },
        "org.apache.hive:hive-vector-code-gen": {
            "locked": "2.3.7",
            "transitive": [
                "org.apache.hive:hive-exec"
            ]
        },
        "org.apache.htrace:htrace-core": {
            "locked": "3.1.0-incubating",
            "transitive": [
                "org.apache.hadoop:hadoop-common",
                "org.apache.hadoop:hadoop-hdfs",
                "org.apache.hbase:hbase-client",
                "org.apache.hbase:hbase-common",
                "org.apache.hbase:hbase-server"
            ]
        },
        "org.apache.httpcomponents:httpclient": {
            "locked": "4.5.2",
            "transitive": [
                "net.java.dev.jets3t:jets3t",
                "org.apache.calcite.avatica:avatica",
                "org.apache.hadoop:hadoop-auth",
                "org.apache.hive:hive-jdbc",
                "org.apache.slider:slider-core",
                "org.apache.thrift:libthrift"
            ]
        },
        "org.apache.httpcomponents:httpcore": {
            "locked": "4.4.4",
            "transitive": [
                "net.java.dev.jets3t:jets3t",
                "org.apache.calcite.avatica:avatica",
                "org.apache.hive:hive-jdbc",
                "org.apache.httpcomponents:httpclient",
                "org.apache.slider:slider-core",
                "org.apache.thrift:libthrift"
            ]
        },
        "org.apache.iceberg:iceberg-api": {
            "project": true,
            "transitive": [
                "org.apache.iceberg:iceberg-core",
                "org.apache.iceberg:iceberg-data",
                "org.apache.iceberg:iceberg-orc",
                "org.apache.iceberg:iceberg-parquet"
            ]
        },
        "org.apache.iceberg:iceberg-bundled-guava": {
            "project": true,
            "transitive": [
                "org.apache.iceberg:iceberg-api",
                "org.apache.iceberg:iceberg-common"
            ]
        },
        "org.apache.iceberg:iceberg-common": {
            "project": true,
            "transitive": [
                "org.apache.iceberg:iceberg-core"
            ]
        },
        "org.apache.iceberg:iceberg-core": {
            "project": true,
            "transitive": [
                "org.apache.iceberg:iceberg-data",
                "org.apache.iceberg:iceberg-orc",
                "org.apache.iceberg:iceberg-parquet"
            ]
        },
        "org.apache.iceberg:iceberg-data": {
            "project": true
        },
        "org.apache.iceberg:iceberg-orc": {
            "project": true
        },
        "org.apache.iceberg:iceberg-parquet": {
            "project": true
        },
        "org.apache.ivy:ivy": {
            "locked": "2.4.0",
            "transitive": [
                "org.apache.hive:hive-exec"
            ]
        },
        "org.apache.logging.log4j:log4j-1.2-api": {
            "locked": "2.6.2",
            "transitive": [
                "org.apache.hive:hive-common"
            ]
        },
        "org.apache.logging.log4j:log4j-api": {
            "locked": "2.6.2",
            "transitive": [
                "org.apache.logging.log4j:log4j-1.2-api",
                "org.apache.logging.log4j:log4j-core",
                "org.apache.logging.log4j:log4j-slf4j-impl",
                "org.apache.logging.log4j:log4j-web"
            ]
        },
        "org.apache.logging.log4j:log4j-core": {
            "locked": "2.6.2",
            "transitive": [
                "org.apache.logging.log4j:log4j-1.2-api",
                "org.apache.logging.log4j:log4j-web"
            ]
        },
        "org.apache.logging.log4j:log4j-slf4j-impl": {
            "locked": "2.6.2",
            "transitive": [
                "org.apache.hive.shims:hive-shims-common",
                "org.apache.hive:hive-common"
            ]
        },
        "org.apache.logging.log4j:log4j-web": {
            "locked": "2.6.2",
            "transitive": [
                "org.apache.hive:hive-common"
            ]
        },
        "org.apache.orc:orc-core": {
            "locked": "1.6.3",
            "transitive": [
                "org.apache.hive:hive-common",
                "org.apache.hive:hive-llap-server",
                "org.apache.iceberg:iceberg-orc"
            ]
        },
        "org.apache.orc:orc-shims": {
            "locked": "1.6.3",
            "transitive": [
                "org.apache.orc:orc-core"
            ]
        },
        "org.apache.parquet:parquet-avro": {
            "locked": "1.11.0",
            "transitive": [
                "org.apache.iceberg:iceberg-parquet"
            ]
        },
        "org.apache.parquet:parquet-column": {
            "locked": "1.11.0",
            "transitive": [
                "org.apache.parquet:parquet-avro",
                "org.apache.parquet:parquet-hadoop"
            ]
        },
        "org.apache.parquet:parquet-common": {
            "locked": "1.11.0",
            "transitive": [
                "org.apache.parquet:parquet-column",
                "org.apache.parquet:parquet-encoding"
            ]
        },
        "org.apache.parquet:parquet-encoding": {
            "locked": "1.11.0",
            "transitive": [
                "org.apache.parquet:parquet-column"
            ]
        },
        "org.apache.parquet:parquet-format-structures": {
            "locked": "1.11.0",
            "transitive": [
                "org.apache.parquet:parquet-avro",
                "org.apache.parquet:parquet-common",
                "org.apache.parquet:parquet-hadoop"
            ]
        },
        "org.apache.parquet:parquet-hadoop": {
            "locked": "1.11.0",
            "transitive": [
                "org.apache.parquet:parquet-avro"
            ]
        },
        "org.apache.parquet:parquet-hadoop-bundle": {
            "locked": "1.8.1",
            "transitive": [
                "org.apache.hive:hive-serde"
            ]
        },
        "org.apache.parquet:parquet-jackson": {
            "locked": "1.11.0",
            "transitive": [
                "org.apache.parquet:parquet-hadoop"
            ]
        },
        "org.apache.slider:slider-core": {
            "locked": "0.90.2-incubating",
            "transitive": [
                "org.apache.hive:hive-llap-server"
            ]
        },
        "org.apache.tez:hadoop-shim": {
            "locked": "0.9.1",
            "transitive": [
                "org.apache.tez:tez-common",
                "org.apache.tez:tez-dag",
                "org.apache.tez:tez-runtime-internals"
            ]
        },
        "org.apache.tez:tez-api": {
            "locked": "0.9.1",
            "transitive": [
                "org.apache.tez:tez-common",
                "org.apache.tez:tez-dag",
                "org.apache.tez:tez-mapreduce",
                "org.apache.tez:tez-runtime-internals",
                "org.apache.tez:tez-runtime-library"
            ]
        },
        "org.apache.tez:tez-common": {
            "locked": "0.9.1",
            "transitive": [
                "com.klarna:hiverunner",
                "org.apache.tez:tez-dag",
                "org.apache.tez:tez-mapreduce",
                "org.apache.tez:tez-runtime-internals",
                "org.apache.tez:tez-runtime-library"
            ]
        },
        "org.apache.tez:tez-dag": {
            "locked": "0.9.1",
            "transitive": [
                "com.klarna:hiverunner"
            ]
        },
        "org.apache.tez:tez-mapreduce": {
            "locked": "0.9.1",
            "transitive": [
                "com.klarna:hiverunner"
            ]
        },
        "org.apache.tez:tez-runtime-internals": {
            "locked": "0.9.1",
            "transitive": [
                "org.apache.tez:tez-dag"
            ]
        },
        "org.apache.tez:tez-runtime-library": {
            "locked": "0.9.1",
            "transitive": [
                "org.apache.tez:tez-dag",
                "org.apache.tez:tez-mapreduce"
            ]
        },
        "org.apache.thrift:libfb303": {
            "locked": "0.9.3",
            "transitive": [
                "org.apache.hive:hive-metastore",
                "org.apache.hive:hive-service",
                "org.apache.hive:hive-service-rpc"
            ]
        },
        "org.apache.thrift:libthrift": {
            "locked": "0.9.3",
            "transitive": [
                "co.cask.tephra:tephra-core",
                "org.apache.hive.shims:hive-shims-common",
                "org.apache.hive:hive-cli",
                "org.apache.hive:hive-jdbc",
                "org.apache.hive:hive-llap-server",
                "org.apache.hive:hive-metastore",
                "org.apache.hive:hive-serde",
                "org.apache.hive:hive-service",
                "org.apache.hive:hive-service-rpc",
                "org.apache.thrift:libfb303"
            ]
        },
        "org.apache.twill:twill-api": {
            "locked": "0.6.0-incubating",
            "transitive": [
                "org.apache.twill:twill-core",
                "org.apache.twill:twill-zookeeper"
            ]
        },
        "org.apache.twill:twill-common": {
            "locked": "0.6.0-incubating",
            "transitive": [
                "co.cask.tephra:tephra-core",
                "org.apache.twill:twill-api",
                "org.apache.twill:twill-discovery-api",
                "org.apache.twill:twill-zookeeper"
            ]
        },
        "org.apache.twill:twill-core": {
            "locked": "0.6.0-incubating",
            "transitive": [
                "co.cask.tephra:tephra-core"
            ]
        },
        "org.apache.twill:twill-discovery-api": {
            "locked": "0.6.0-incubating",
            "transitive": [
                "co.cask.tephra:tephra-core",
                "org.apache.twill:twill-api",
                "org.apache.twill:twill-discovery-core"
            ]
        },
        "org.apache.twill:twill-discovery-core": {
            "locked": "0.6.0-incubating",
            "transitive": [
                "co.cask.tephra:tephra-core",
                "org.apache.twill:twill-core"
            ]
        },
        "org.apache.twill:twill-zookeeper": {
            "locked": "0.6.0-incubating",
            "transitive": [
                "co.cask.tephra:tephra-core",
                "org.apache.twill:twill-core",
                "org.apache.twill:twill-discovery-core"
            ]
        },
        "org.apache.velocity:velocity": {
            "locked": "1.5",
            "transitive": [
                "org.apache.hive:hive-vector-code-gen"
            ]
        },
        "org.apache.yetus:audience-annotations": {
            "locked": "0.11.0",
            "transitive": [
                "org.apache.parquet:parquet-common"
            ]
        },
        "org.apache.zookeeper:zookeeper": {
            "locked": "3.4.6",
            "transitive": [
                "org.apache.curator:apache-curator",
                "org.apache.curator:curator-client",
                "org.apache.curator:curator-framework",
                "org.apache.curator:curator-recipes",
                "org.apache.hadoop:hadoop-auth",
                "org.apache.hadoop:hadoop-common",
                "org.apache.hadoop:hadoop-yarn-server-common",
                "org.apache.hadoop:hadoop-yarn-server-resourcemanager",
                "org.apache.hbase:hbase-client",
                "org.apache.hbase:hbase-server",
                "org.apache.hive.shims:hive-shims-common",
                "org.apache.hive:hive-exec",
                "org.apache.hive:hive-jdbc",
                "org.apache.hive:hive-llap-client",
                "org.apache.slider:slider-core",
                "org.apache.twill:twill-zookeeper"
            ]
        },
        "org.apiguardian:apiguardian-api": {
            "locked": "1.1.0",
            "transitive": [
                "org.junit.jupiter:junit-jupiter-api",
                "org.junit.jupiter:junit-jupiter-engine",
                "org.junit.jupiter:junit-jupiter-params",
                "org.junit.platform:junit-platform-commons",
                "org.junit.platform:junit-platform-engine"
            ]
        },
        "org.checkerframework:checker-qual": {
            "locked": "2.6.0",
            "transitive": [
                "com.github.ben-manes.caffeine:caffeine"
            ]
        },
        "org.codehaus.groovy:groovy-all": {
            "locked": "2.4.4",
            "transitive": [
                "org.apache.hive:hive-exec"
            ]
        },
        "org.codehaus.jackson:jackson-core-asl": {
            "locked": "1.9.13",
            "transitive": [
                "com.sun.jersey:jersey-json",
                "org.apache.hadoop:hadoop-common",
                "org.apache.hadoop:hadoop-hdfs",
                "org.apache.hadoop:hadoop-yarn-common",
                "org.apache.hadoop:hadoop-yarn-registry",
                "org.apache.hbase:hbase-server",
                "org.apache.slider:slider-core",
                "org.codehaus.jackson:jackson-jaxrs",
                "org.codehaus.jackson:jackson-mapper-asl",
                "org.codehaus.jackson:jackson-xc"
            ]
        },
        "org.codehaus.jackson:jackson-jaxrs": {
            "locked": "1.9.13",
            "transitive": [
                "com.sun.jersey:jersey-json",
                "org.apache.hadoop:hadoop-yarn-common",
                "org.apache.hbase:hbase-server",
                "org.apache.slider:slider-core"
            ]
        },
        "org.codehaus.jackson:jackson-mapper-asl": {
            "locked": "1.9.13",
            "transitive": [
                "com.sun.jersey:jersey-json",
                "org.apache.hadoop:hadoop-common",
                "org.apache.hadoop:hadoop-hdfs",
                "org.apache.hadoop:hadoop-yarn-common",
                "org.apache.hadoop:hadoop-yarn-registry",
                "org.apache.hbase:hbase-client",
                "org.apache.hbase:hbase-server",
                "org.apache.hive.hcatalog:hive-hcatalog-core",
                "org.apache.hive.hcatalog:hive-hcatalog-server-extensions",
                "org.apache.slider:slider-core",
                "org.codehaus.jackson:jackson-jaxrs",
                "org.codehaus.jackson:jackson-xc"
            ]
        },
        "org.codehaus.jackson:jackson-xc": {
            "locked": "1.9.13",
            "transitive": [
                "com.sun.jersey:jersey-json",
                "org.apache.hadoop:hadoop-yarn-common",
                "org.apache.slider:slider-core"
            ]
        },
        "org.codehaus.janino:commons-compiler": {
            "locked": "2.7.6",
            "transitive": [
                "org.apache.calcite:calcite-core",
                "org.codehaus.janino:janino"
            ]
        },
        "org.codehaus.janino:janino": {
            "locked": "2.7.6",
            "transitive": [
                "org.apache.calcite:calcite-core"
            ]
        },
        "org.codehaus.jettison:jettison": {
            "locked": "1.1",
            "transitive": [
                "com.sun.jersey:jersey-json",
                "org.apache.hadoop:hadoop-yarn-server-applicationhistoryservice",
                "org.apache.hadoop:hadoop-yarn-server-nodemanager",
                "org.apache.hadoop:hadoop-yarn-server-resourcemanager"
            ]
        },
        "org.datanucleus:datanucleus-api-jdo": {
            "locked": "4.2.4",
            "transitive": [
                "org.apache.hive:hive-metastore"
            ]
        },
        "org.datanucleus:datanucleus-core": {
            "locked": "4.1.17",
            "transitive": [
                "org.apache.hive:hive-exec",
                "org.apache.hive:hive-metastore"
            ]
        },
        "org.datanucleus:datanucleus-rdbms": {
            "locked": "4.1.19",
            "transitive": [
                "org.apache.hive:hive-metastore"
            ]
        },
        "org.datanucleus:javax.jdo": {
            "locked": "3.2.0-m3",
            "transitive": [
                "org.apache.hive:hive-metastore"
            ]
        },
        "org.eclipse.jetty.aggregate:jetty-all": {
            "locked": "7.6.0.v20120127",
            "transitive": [
                "org.apache.hive:hive-common",
                "org.apache.hive:hive-service"
            ]
        },
        "org.eclipse.jetty.orbit:javax.servlet": {
            "locked": "3.0.0.v201112011016",
            "transitive": [
                "org.apache.hive:hive-common"
            ]
        },
        "org.fusesource.leveldbjni:leveldbjni-all": {
            "locked": "1.8",
            "transitive": [
                "org.apache.hadoop:hadoop-hdfs",
                "org.apache.hadoop:hadoop-mapreduce-client-shuffle",
                "org.apache.hadoop:hadoop-yarn-server-applicationhistoryservice",
                "org.apache.hadoop:hadoop-yarn-server-common",
                "org.apache.hadoop:hadoop-yarn-server-nodemanager",
                "org.apache.hadoop:hadoop-yarn-server-resourcemanager"
            ]
        },
        "org.hamcrest:hamcrest-core": {
            "locked": "1.3",
            "transitive": [
                "junit:junit",
                "org.mockito:mockito-core"
            ]
        },
        "org.jamon:jamon-runtime": {
            "locked": "2.3.1",
            "transitive": [
                "org.apache.hbase:hbase-server",
                "org.apache.hive:hive-service"
            ]
        },
        "org.jetbrains:annotations": {
            "locked": "17.0.0",
            "transitive": [
                "org.apache.orc:orc-core"
            ]
        },
        "org.jruby.jcodings:jcodings": {
            "locked": "1.0.8",
            "transitive": [
                "org.apache.hbase:hbase-client",
                "org.jruby.joni:joni"
            ]
        },
        "org.jruby.joni:joni": {
            "locked": "2.1.2",
            "transitive": [
                "org.apache.hbase:hbase-client"
            ]
        },
        "org.junit.jupiter:junit-jupiter": {
            "locked": "5.6.0",
            "transitive": [
                "com.klarna:hiverunner"
            ]
        },
        "org.junit.jupiter:junit-jupiter-api": {
            "locked": "5.6.0",
            "transitive": [
                "org.junit.jupiter:junit-jupiter",
                "org.junit.jupiter:junit-jupiter-engine",
                "org.junit.jupiter:junit-jupiter-params"
            ]
        },
        "org.junit.jupiter:junit-jupiter-engine": {
            "locked": "5.6.0",
            "transitive": [
                "org.junit.jupiter:junit-jupiter"
            ]
        },
        "org.junit.jupiter:junit-jupiter-params": {
            "locked": "5.6.0",
            "transitive": [
                "org.junit.jupiter:junit-jupiter"
            ]
        },
        "org.junit.platform:junit-platform-commons": {
            "locked": "1.6.0",
            "transitive": [
                "org.junit.jupiter:junit-jupiter-api",
                "org.junit.platform:junit-platform-engine"
            ]
        },
        "org.junit.platform:junit-platform-engine": {
            "locked": "1.6.0",
            "transitive": [
                "org.junit.jupiter:junit-jupiter-engine"
            ]
        },
        "org.mockito:mockito-core": {
            "locked": "1.10.19"
        },
        "org.objenesis:objenesis": {
            "locked": "2.1",
            "transitive": [
                "com.esotericsoftware.kryo:kryo",
                "org.mockito:mockito-core"
            ]
        },
        "org.opentest4j:opentest4j": {
            "locked": "1.2.0",
            "transitive": [
                "org.junit.jupiter:junit-jupiter-api",
                "org.junit.platform:junit-platform-engine"
            ]
        },
        "org.ow2.asm:asm-all": {
            "locked": "5.0.2",
            "transitive": [
                "org.apache.twill:twill-core"
            ]
        },
        "org.reflections:reflections": {
            "locked": "0.9.8",
            "transitive": [
                "com.klarna:hiverunner"
            ]
        },
        "org.roaringbitmap:RoaringBitmap": {
            "locked": "0.4.9",
            "transitive": [
                "org.apache.tez:tez-runtime-library"
            ]
        },
        "org.slf4j:slf4j-api": {
            "locked": "1.7.25",
            "transitive": [
                "ch.qos.logback:logback-classic",
                "co.cask.tephra:tephra-core",
                "com.github.joshelser:dropwizard-metrics-hadoop-metrics2-reporter",
                "com.jolbox:bonecp",
                "com.ning:async-http-client",
                "com.yammer.metrics:metrics-core",
                "com.zaxxer:HikariCP",
                "io.dropwizard.metrics:metrics-core",
                "io.dropwizard.metrics:metrics-json",
                "io.dropwizard.metrics:metrics-jvm",
                "org.apache.avro:avro",
                "org.apache.calcite.avatica:avatica",
                "org.apache.calcite.avatica:avatica-metrics",
                "org.apache.calcite:calcite-core",
                "org.apache.calcite:calcite-druid",
                "org.apache.curator:curator-client",
                "org.apache.directory.api:api-asn1-api",
                "org.apache.directory.api:api-util",
                "org.apache.directory.server:apacheds-i18n",
                "org.apache.directory.server:apacheds-kerberos-codec",
                "org.apache.hadoop:hadoop-auth",
                "org.apache.hadoop:hadoop-common",
                "org.apache.hadoop:hadoop-mapreduce-client-app",
                "org.apache.hadoop:hadoop-mapreduce-client-common",
                "org.apache.hadoop:hadoop-mapreduce-client-core",
                "org.apache.hadoop:hadoop-mapreduce-client-jobclient",
                "org.apache.hadoop:hadoop-mapreduce-client-shuffle",
                "org.apache.hadoop:hadoop-yarn-common",
                "org.apache.hadoop:hadoop-yarn-server-nodemanager",
                "org.apache.hadoop:hadoop-yarn-server-resourcemanager",
                "org.apache.hive.hcatalog:hive-hcatalog-core",
                "org.apache.hive.hcatalog:hive-hcatalog-server-extensions",
                "org.apache.hive.hcatalog:hive-webhcat-java-client",
                "org.apache.hive.shims:hive-shims-0.23",
                "org.apache.hive.shims:hive-shims-common",
                "org.apache.hive.shims:hive-shims-scheduler",
                "org.apache.hive:hive-cli",
                "org.apache.hive:hive-common",
                "org.apache.hive:hive-exec",
                "org.apache.hive:hive-jdbc",
                "org.apache.hive:hive-llap-client",
                "org.apache.hive:hive-llap-common",
                "org.apache.hive:hive-llap-server",
                "org.apache.hive:hive-llap-tez",
                "org.apache.hive:hive-metastore",
                "org.apache.hive:hive-serde",
                "org.apache.hive:hive-service",
                "org.apache.hive:hive-service-rpc",
                "org.apache.hive:hive-shims",
                "org.apache.hive:hive-storage-api",
                "org.apache.hive:hive-vector-code-gen",
                "org.apache.iceberg:iceberg-api",
                "org.apache.iceberg:iceberg-common",
                "org.apache.iceberg:iceberg-core",
                "org.apache.iceberg:iceberg-data",
                "org.apache.iceberg:iceberg-orc",
                "org.apache.iceberg:iceberg-parquet",
                "org.apache.logging.log4j:log4j-slf4j-impl",
                "org.apache.orc:orc-core",
                "org.apache.orc:orc-shims",
                "org.apache.parquet:parquet-common",
                "org.apache.parquet:parquet-format-structures",
                "org.apache.slider:slider-core",
                "org.apache.tez:hadoop-shim",
                "org.apache.tez:tez-api",
                "org.apache.tez:tez-dag",
                "org.apache.tez:tez-mapreduce",
                "org.apache.tez:tez-runtime-library",
                "org.apache.thrift:libthrift",
                "org.apache.twill:twill-common",
                "org.apache.twill:twill-core",
                "org.apache.twill:twill-zookeeper",
                "org.apache.zookeeper:zookeeper",
                "org.slf4j:slf4j-simple"
            ]
        },
        "org.slf4j:slf4j-simple": {
            "locked": "1.7.25"
        },
        "org.sonatype.sisu.inject:cglib": {
            "locked": "2.2.1-v20090111",
            "transitive": [
                "com.google.inject:guice"
            ]
        },
        "org.threeten:threeten-extra": {
            "locked": "1.5.0",
            "transitive": [
                "org.apache.orc:orc-core"
            ]
        },
        "org.xerial.snappy:snappy-java": {
            "locked": "1.1.7.3",
            "transitive": [
                "org.apache.parquet:parquet-hadoop"
            ]
        },
        "oro:oro": {
            "locked": "2.0.8",
            "transitive": [
                "org.apache.velocity:velocity"
            ]
        },
        "stax:stax-api": {
            "locked": "1.0.1",
            "transitive": [
                "org.apache.hive:hive-exec",
                "org.codehaus.jettison:jettison"
            ]
        },
        "tomcat:jasper-compiler": {
            "locked": "5.5.23",
            "transitive": [
                "org.apache.hbase:hbase-server",
                "org.apache.hive:hive-service",
                "org.apache.hive:hive-service-rpc"
            ]
        },
        "tomcat:jasper-runtime": {
            "locked": "5.5.23",
            "transitive": [
                "org.apache.hbase:hbase-server",
                "org.apache.hive:hive-service",
                "org.apache.hive:hive-service-rpc"
            ]
        },
        "xerces:xercesImpl": {
            "locked": "2.9.1",
            "transitive": [
                "org.apache.hadoop:hadoop-hdfs"
            ]
        },
        "xml-apis:xml-apis": {
            "locked": "1.3.04",
            "transitive": [
                "dom4j:dom4j",
                "xerces:xercesImpl"
            ]
        },
        "xmlenc:xmlenc": {
            "locked": "0.52",
            "transitive": [
                "org.apache.hadoop:hadoop-common",
                "org.apache.hadoop:hadoop-hdfs"
            ]
        }
    },
    "testCompileClasspath": {
        "ant:ant": {
            "locked": "1.6.5",
            "transitive": [
                "tomcat:jasper-compiler"
            ]
        },
        "aopalliance:aopalliance": {
            "locked": "1.0",
            "transitive": [
                "com.google.inject:guice"
            ]
        },
        "asm:asm": {
            "locked": "3.1",
            "transitive": [
                "asm:asm-tree",
                "com.sun.jersey:jersey-server",
                "org.sonatype.sisu.inject:cglib"
            ]
        },
        "asm:asm-commons": {
            "locked": "3.1",
            "transitive": [
                "org.eclipse.jetty.aggregate:jetty-all"
            ]
        },
        "asm:asm-tree": {
            "locked": "3.1",
            "transitive": [
                "asm:asm-commons"
            ]
        },
        "ch.qos.logback:logback-classic": {
            "locked": "1.0.9",
            "transitive": [
                "co.cask.tephra:tephra-core",
                "org.apache.twill:twill-core",
                "org.apache.twill:twill-zookeeper"
            ]
        },
        "ch.qos.logback:logback-core": {
            "locked": "1.0.9",
            "transitive": [
                "ch.qos.logback:logback-classic",
                "co.cask.tephra:tephra-core",
                "org.apache.twill:twill-core",
                "org.apache.twill:twill-zookeeper"
            ]
        },
        "co.cask.tephra:tephra-api": {
            "locked": "0.6.0",
            "transitive": [
                "co.cask.tephra:tephra-core",
                "co.cask.tephra:tephra-hbase-compat-1.0",
                "org.apache.hive:hive-metastore"
            ]
        },
        "co.cask.tephra:tephra-core": {
            "locked": "0.6.0",
            "transitive": [
                "co.cask.tephra:tephra-hbase-compat-1.0",
                "org.apache.hive:hive-metastore"
            ]
        },
        "co.cask.tephra:tephra-hbase-compat-1.0": {
            "locked": "0.6.0",
            "transitive": [
                "org.apache.hive:hive-metastore"
            ]
        },
        "com.beust:jcommander": {
            "locked": "1.30",
            "transitive": [
                "org.apache.slider:slider-core"
            ]
        },
        "com.esotericsoftware.kryo:kryo": {
            "locked": "2.24.0",
            "requested": "2.24.0"
        },
        "com.esotericsoftware.minlog:minlog": {
            "locked": "1.2",
            "transitive": [
                "com.esotericsoftware.kryo:kryo"
            ]
        },
        "com.fasterxml.jackson.core:jackson-annotations": {
            "locked": "2.10.2",
            "requested": "2.6.5",
            "transitive": [
                "com.fasterxml.jackson.core:jackson-databind",
                "org.apache.calcite.avatica:avatica"
            ]
        },
        "com.fasterxml.jackson.core:jackson-core": {
            "locked": "2.10.2",
            "transitive": [
                "com.fasterxml.jackson.core:jackson-databind",
                "org.apache.avro:avro",
                "org.apache.calcite.avatica:avatica",
                "org.apache.iceberg:iceberg-core"
            ]
        },
        "com.fasterxml.jackson.core:jackson-databind": {
            "locked": "2.10.2",
            "transitive": [
                "io.dropwizard.metrics:metrics-json",
                "org.apache.avro:avro",
                "org.apache.calcite.avatica:avatica",
                "org.apache.hive:hive-common",
                "org.apache.iceberg:iceberg-core"
            ]
        },
        "com.github.ben-manes.caffeine:caffeine": {
            "locked": "2.7.0",
            "transitive": [
                "org.apache.iceberg:iceberg-core"
            ]
        },
        "com.github.joshelser:dropwizard-metrics-hadoop-metrics2-reporter": {
            "locked": "0.1.2",
            "transitive": [
                "org.apache.hive:hive-common"
            ]
        },
        "com.github.stephenc.findbugs:findbugs-annotations": {
            "locked": "1.3.9-1",
            "transitive": [
                "org.apache.hbase:hbase-annotations",
                "org.apache.hbase:hbase-client",
                "org.apache.hbase:hbase-common",
                "org.apache.hbase:hbase-hadoop-compat",
                "org.apache.hbase:hbase-hadoop2-compat",
                "org.apache.hbase:hbase-procedure",
                "org.apache.hbase:hbase-protocol",
                "org.apache.hbase:hbase-server",
                "org.apache.iceberg:iceberg-api",
                "org.apache.iceberg:iceberg-common",
                "org.apache.iceberg:iceberg-core",
                "org.apache.iceberg:iceberg-data",
                "org.apache.iceberg:iceberg-orc",
                "org.apache.iceberg:iceberg-parquet"
            ]
        },
        "com.google.code.findbugs:jsr305": {
            "locked": "3.0.0",
            "transitive": [
                "org.apache.calcite:calcite-core",
                "org.apache.hadoop:hadoop-common",
                "org.apache.hive:hive-serde",
                "org.apache.tez:tez-api",
                "org.apache.tez:tez-dag",
                "org.apache.tez:tez-runtime-internals",
                "org.apache.twill:twill-api",
                "org.apache.twill:twill-common",
                "org.apache.twill:twill-zookeeper"
            ]
        },
        "com.google.code.gson:gson": {
            "locked": "2.2.4",
            "transitive": [
                "co.cask.tephra:tephra-core",
                "org.apache.hadoop:hadoop-common",
                "org.apache.hive:hive-exec",
                "org.apache.slider:slider-core",
                "org.apache.twill:twill-core",
                "org.apache.twill:twill-discovery-core"
            ]
        },
        "com.google.errorprone:error_prone_annotations": {
            "locked": "2.3.3",
            "transitive": [
                "com.github.ben-manes.caffeine:caffeine"
            ]
        },
        "com.google.guava:guava": {
            "locked": "18.0",
            "transitive": [
                "co.cask.tephra:tephra-core",
                "com.jolbox:bonecp",
                "org.apache.calcite:calcite-core",
                "org.apache.calcite:calcite-druid",
                "org.apache.calcite:calcite-linq4j",
                "org.apache.curator:apache-curator",
                "org.apache.curator:curator-client",
                "org.apache.curator:curator-framework",
                "org.apache.curator:curator-recipes",
                "org.apache.hadoop:hadoop-common",
                "org.apache.hadoop:hadoop-hdfs",
                "org.apache.hadoop:hadoop-yarn-api",
                "org.apache.hadoop:hadoop-yarn-client",
                "org.apache.hadoop:hadoop-yarn-common",
                "org.apache.hadoop:hadoop-yarn-server-common",
                "org.apache.hadoop:hadoop-yarn-server-nodemanager",
                "org.apache.hadoop:hadoop-yarn-server-web-proxy",
                "org.apache.hbase:hbase-client",
                "org.apache.hbase:hbase-common",
                "org.apache.hbase:hbase-hadoop2-compat",
                "org.apache.hbase:hbase-procedure",
                "org.apache.hbase:hbase-server",
                "org.apache.hive.hcatalog:hive-hcatalog-core",
                "org.apache.hive.shims:hive-shims-common",
                "org.apache.hive:hive-metastore",
                "org.apache.hive:hive-vector-code-gen",
                "org.apache.slider:slider-core",
                "org.apache.tez:tez-api",
                "org.apache.tez:tez-common",
                "org.apache.tez:tez-dag",
                "org.apache.tez:tez-mapreduce",
                "org.apache.tez:tez-runtime-internals",
                "org.apache.tez:tez-runtime-library",
                "org.apache.twill:twill-core",
                "org.apache.twill:twill-zookeeper",
                "org.reflections:reflections"
            ]
        },
        "com.google.inject.extensions:guice-assistedinject": {
            "locked": "3.0",
            "transitive": [
                "co.cask.tephra:tephra-core"
            ]
        },
        "com.google.inject.extensions:guice-servlet": {
            "locked": "3.0",
            "transitive": [
                "com.sun.jersey.contribs:jersey-guice",
                "org.apache.hadoop:hadoop-mapreduce-client-common",
                "org.apache.hadoop:hadoop-mapreduce-client-core",
                "org.apache.hadoop:hadoop-yarn-common",
                "org.apache.slider:slider-core"
            ]
        },
        "com.google.inject:guice": {
            "locked": "3.0",
            "transitive": [
                "co.cask.tephra:tephra-core",
                "com.google.inject.extensions:guice-assistedinject",
                "com.google.inject.extensions:guice-servlet",
                "com.sun.jersey.contribs:jersey-guice",
                "org.apache.hadoop:hadoop-yarn-common",
                "org.apache.hadoop:hadoop-yarn-server-nodemanager"
            ]
        },
        "com.google.protobuf:protobuf-java": {
            "locked": "3.0.0-beta-1",
            "transitive": [
                "org.apache.calcite.avatica:avatica",
                "org.apache.hadoop:hadoop-common",
                "org.apache.hadoop:hadoop-hdfs",
                "org.apache.hadoop:hadoop-mapreduce-client-app",
                "org.apache.hadoop:hadoop-mapreduce-client-common",
                "org.apache.hadoop:hadoop-mapreduce-client-core",
                "org.apache.hadoop:hadoop-mapreduce-client-jobclient",
                "org.apache.hadoop:hadoop-mapreduce-client-shuffle",
                "org.apache.hadoop:hadoop-yarn-api",
                "org.apache.hadoop:hadoop-yarn-common",
                "org.apache.hadoop:hadoop-yarn-server-common",
                "org.apache.hadoop:hadoop-yarn-server-nodemanager",
                "org.apache.hbase:hbase-client",
                "org.apache.hbase:hbase-common",
                "org.apache.hbase:hbase-protocol",
                "org.apache.hbase:hbase-server",
                "org.apache.hive:hive-metastore",
                "org.apache.orc:orc-core",
                "org.apache.slider:slider-core",
                "org.apache.tez:tez-api",
                "org.apache.tez:tez-common",
                "org.apache.tez:tez-dag",
                "org.apache.tez:tez-mapreduce",
                "org.apache.tez:tez-runtime-internals",
                "org.apache.tez:tez-runtime-library"
            ]
        },
        "com.jamesmurty.utils:java-xmlbuilder": {
            "locked": "0.4",
            "transitive": [
                "net.java.dev.jets3t:jets3t"
            ]
        },
        "com.jcraft:jsch": {
            "locked": "0.1.42",
            "transitive": [
                "org.apache.hadoop:hadoop-common"
            ]
        },
        "com.jolbox:bonecp": {
            "locked": "0.8.0.RELEASE",
            "transitive": [
                "org.apache.hive:hive-metastore"
            ]
        },
        "com.klarna:hiverunner": {
            "locked": "5.2.1",
            "requested": "5.2.1"
        },
        "com.lmax:disruptor": {
            "locked": "3.3.0",
            "transitive": [
                "org.apache.hbase:hbase-server"
            ]
        },
        "com.ning:async-http-client": {
            "locked": "1.8.16",
            "transitive": [
                "org.apache.tez:tez-runtime-library"
            ]
        },
        "com.sun.jersey.contribs:jersey-guice": {
            "locked": "1.9",
            "transitive": [
                "org.apache.hadoop:hadoop-yarn-common",
                "org.apache.hadoop:hadoop-yarn-server-nodemanager"
            ]
        },
        "com.sun.jersey:jersey-client": {
            "locked": "1.9",
            "transitive": [
                "org.apache.hadoop:hadoop-yarn-common",
                "org.apache.hadoop:hadoop-yarn-server-nodemanager",
                "org.apache.slider:slider-core",
                "org.apache.tez:tez-api"
            ]
        },
        "com.sun.jersey:jersey-core": {
            "locked": "1.9",
            "transitive": [
                "com.sun.jersey:jersey-client",
                "com.sun.jersey:jersey-json",
                "com.sun.jersey:jersey-server",
                "org.apache.hadoop:hadoop-common",
                "org.apache.hadoop:hadoop-hdfs",
                "org.apache.hadoop:hadoop-yarn-common",
                "org.apache.hadoop:hadoop-yarn-server-nodemanager",
                "org.apache.hbase:hbase-server"
            ]
        },
        "com.sun.jersey:jersey-json": {
            "locked": "1.9",
            "transitive": [
                "org.apache.hadoop:hadoop-common",
                "org.apache.hadoop:hadoop-yarn-common",
                "org.apache.hadoop:hadoop-yarn-server-nodemanager",
                "org.apache.slider:slider-core",
                "org.apache.tez:tez-api"
            ]
        },
        "com.sun.jersey:jersey-server": {
            "locked": "1.9",
            "transitive": [
                "com.sun.jersey.contribs:jersey-guice",
                "org.apache.hadoop:hadoop-common",
                "org.apache.hadoop:hadoop-hdfs",
                "org.apache.hadoop:hadoop-yarn-common",
                "org.apache.hbase:hbase-server",
                "org.apache.slider:slider-core"
            ]
        },
        "com.sun.xml.bind:jaxb-impl": {
            "locked": "2.2.3-1",
            "transitive": [
                "com.sun.jersey:jersey-json"
            ]
        },
        "com.tdunning:json": {
            "locked": "1.8",
            "transitive": [
                "org.apache.hive:hive-common",
                "org.apache.hive:hive-llap-server"
            ]
        },
        "com.yammer.metrics:metrics-core": {
            "locked": "2.2.0",
            "transitive": [
                "org.apache.hbase:hbase-hadoop2-compat",
                "org.apache.hbase:hbase-server"
            ]
        },
        "com.zaxxer:HikariCP": {
            "locked": "2.5.1",
            "transitive": [
                "org.apache.hive:hive-metastore"
            ]
        },
        "commons-beanutils:commons-beanutils": {
            "locked": "1.7.0",
            "transitive": [
                "commons-digester:commons-digester"
            ]
        },
        "commons-beanutils:commons-beanutils-core": {
            "locked": "1.8.0",
            "transitive": [
                "commons-configuration:commons-configuration"
            ]
        },
        "commons-cli:commons-cli": {
            "locked": "1.2",
            "transitive": [
                "org.apache.hadoop:hadoop-common",
                "org.apache.hadoop:hadoop-hdfs",
                "org.apache.hadoop:hadoop-yarn-client",
                "org.apache.hadoop:hadoop-yarn-common",
                "org.apache.hbase:hbase-server",
                "org.apache.hive:hive-cli",
                "org.apache.hive:hive-common",
                "org.apache.hive:hive-metastore",
                "org.apache.hive:hive-service",
                "org.apache.hive:hive-service-rpc",
                "org.apache.tez:tez-dag"
            ]
        },
        "commons-codec:commons-codec": {
            "locked": "1.9",
            "transitive": [
                "commons-httpclient:commons-httpclient",
                "net.java.dev.jets3t:jets3t",
                "org.apache.hadoop:hadoop-auth",
                "org.apache.hadoop:hadoop-common",
                "org.apache.hadoop:hadoop-hdfs",
                "org.apache.hadoop:hadoop-yarn-common",
                "org.apache.hadoop:hadoop-yarn-server-nodemanager",
                "org.apache.hbase:hbase-client",
                "org.apache.hbase:hbase-common",
                "org.apache.hbase:hbase-server",
                "org.apache.hive:hive-exec",
                "org.apache.hive:hive-llap-server",
                "org.apache.hive:hive-serde",
                "org.apache.hive:hive-service",
                "org.apache.hive:hive-service-rpc",
                "org.apache.httpcomponents:httpclient",
                "org.apache.tez:tez-dag",
                "org.apache.tez:tez-runtime-library"
            ]
        },
        "commons-collections:commons-collections": {
            "locked": "3.2.2",
            "transitive": [
                "commons-configuration:commons-configuration",
                "org.apache.hadoop:hadoop-common",
                "org.apache.hbase:hbase-common",
                "org.apache.hbase:hbase-server",
                "org.apache.tez:tez-mapreduce"
            ]
        },
        "commons-configuration:commons-configuration": {
            "locked": "1.6",
            "transitive": [
                "org.apache.hadoop:hadoop-common"
            ]
        },
        "commons-daemon:commons-daemon": {
            "locked": "1.0.13",
            "transitive": [
                "org.apache.hadoop:hadoop-hdfs"
            ]
        },
        "commons-dbcp:commons-dbcp": {
            "locked": "1.4",
            "transitive": [
                "org.apache.calcite:calcite-core",
                "org.apache.hive:hive-metastore"
            ]
        },
        "commons-digester:commons-digester": {
            "locked": "1.8",
            "transitive": [
                "commons-configuration:commons-configuration"
            ]
        },
        "commons-el:commons-el": {
            "locked": "1.0",
            "transitive": [
                "tomcat:jasper-runtime"
            ]
        },
        "commons-httpclient:commons-httpclient": {
            "locked": "3.1",
            "transitive": [
                "org.apache.hadoop:hadoop-common",
                "org.apache.hbase:hbase-server",
                "org.apache.hive:hive-exec",
                "org.apache.slider:slider-core"
            ]
        },
        "commons-io:commons-io": {
            "locked": "2.4",
            "transitive": [
                "org.apache.hadoop:hadoop-common",
                "org.apache.hadoop:hadoop-hdfs",
                "org.apache.hadoop:hadoop-yarn-common",
                "org.apache.hbase:hbase-client",
                "org.apache.hbase:hbase-common",
                "org.apache.hbase:hbase-server",
                "org.apache.hive:hive-exec",
                "org.apache.slider:slider-core",
                "org.apache.tez:tez-api"
            ]
        },
        "commons-lang:commons-lang": {
            "locked": "2.6",
            "transitive": [
                "commons-configuration:commons-configuration",
                "org.apache.hadoop:hadoop-common",
                "org.apache.hadoop:hadoop-hdfs",
                "org.apache.hadoop:hadoop-yarn-api",
                "org.apache.hadoop:hadoop-yarn-client",
                "org.apache.hadoop:hadoop-yarn-common",
                "org.apache.hadoop:hadoop-yarn-server-nodemanager",
                "org.apache.hbase:hbase-client",
                "org.apache.hbase:hbase-common",
                "org.apache.hbase:hbase-hadoop2-compat",
                "org.apache.hbase:hbase-server",
                "org.apache.hive.shims:hive-shims-common",
                "org.apache.hive:hive-cli",
                "org.apache.hive:hive-common",
                "org.apache.hive:hive-llap-server",
                "org.apache.hive:hive-metastore",
                "org.apache.hive:hive-serde",
                "org.apache.hive:hive-service",
                "org.apache.hive:hive-storage-api",
                "org.apache.hive:hive-vector-code-gen",
                "org.apache.orc:orc-core",
                "org.apache.slider:slider-core",
                "org.apache.tez:tez-api",
                "org.apache.tez:tez-dag",
                "org.apache.tez:tez-mapreduce",
                "org.apache.tez:tez-runtime-library",
                "org.apache.velocity:velocity"
            ]
        },
        "commons-logging:commons-logging": {
            "locked": "1.2",
            "transitive": [
                "commons-beanutils:commons-beanutils",
                "commons-beanutils:commons-beanutils-core",
                "commons-configuration:commons-configuration",
                "commons-digester:commons-digester",
                "commons-el:commons-el",
                "commons-httpclient:commons-httpclient",
                "net.java.dev.jets3t:jets3t",
                "net.sf.jpam:jpam",
                "org.apache.hadoop:hadoop-common",
                "org.apache.hadoop:hadoop-hdfs",
                "org.apache.hadoop:hadoop-yarn-api",
                "org.apache.hadoop:hadoop-yarn-client",
                "org.apache.hadoop:hadoop-yarn-common",
                "org.apache.hadoop:hadoop-yarn-server-common",
                "org.apache.hadoop:hadoop-yarn-server-nodemanager",
                "org.apache.hadoop:hadoop-yarn-server-web-proxy",
                "org.apache.hbase:hbase-client",
                "org.apache.hbase:hbase-common",
                "org.apache.hbase:hbase-hadoop-compat",
                "org.apache.hbase:hbase-hadoop2-compat",
                "org.apache.hbase:hbase-procedure",
                "org.apache.hbase:hbase-protocol",
                "org.apache.hbase:hbase-server",
                "org.apache.httpcomponents:httpclient",
                "org.apache.slider:slider-core"
            ]
        },
        "commons-net:commons-net": {
            "locked": "3.1",
            "transitive": [
                "org.apache.hadoop:hadoop-common"
            ]
        },
        "commons-pool:commons-pool": {
            "locked": "1.6",
            "transitive": [
                "commons-dbcp:commons-dbcp",
                "org.apache.hive:hive-metastore",
                "org.apache.parquet:parquet-hadoop"
            ]
        },
        "dom4j:dom4j": {
            "locked": "1.6.1",
            "transitive": [
                "org.reflections:reflections"
            ]
        },
        "io.airlift:aircompressor": {
            "locked": "0.15",
            "transitive": [
                "org.apache.orc:orc-core"
            ]
        },
        "io.dropwizard.metrics:metrics-core": {
            "locked": "3.1.2",
            "transitive": [
                "co.cask.tephra:tephra-core",
                "com.github.joshelser:dropwizard-metrics-hadoop-metrics2-reporter",
                "io.dropwizard.metrics:metrics-json",
                "io.dropwizard.metrics:metrics-jvm",
                "org.apache.hive:hive-common"
            ]
        },
        "io.dropwizard.metrics:metrics-json": {
            "locked": "3.1.0",
            "transitive": [
                "org.apache.hive:hive-common"
            ]
        },
        "io.dropwizard.metrics:metrics-jvm": {
            "locked": "3.1.0",
            "transitive": [
                "org.apache.hive:hive-common"
            ]
        },
        "io.netty:netty": {
            "locked": "3.9.2.Final",
            "transitive": [
                "com.ning:async-http-client",
                "org.apache.hadoop:hadoop-hdfs",
                "org.apache.hadoop:hadoop-mapreduce-client-common",
                "org.apache.hadoop:hadoop-mapreduce-client-core",
                "org.apache.hive:hive-llap-server",
                "org.apache.zookeeper:zookeeper"
            ]
        },
        "io.netty:netty-all": {
            "locked": "4.0.23.Final",
            "transitive": [
                "org.apache.hadoop:hadoop-hdfs",
                "org.apache.hbase:hbase-client",
                "org.apache.hbase:hbase-server"
            ]
        },
        "it.unimi.dsi:fastutil": {
            "locked": "6.5.6",
            "transitive": [
                "co.cask.tephra:tephra-core"
            ]
        },
        "jakarta.jms:jakarta.jms-api": {
            "locked": "2.0.2",
            "transitive": [
                "org.apache.hive.hcatalog:hive-hcatalog-server-extensions"
            ]
        },
        "javassist:javassist": {
            "locked": "3.12.1.GA",
            "transitive": [
                "org.reflections:reflections"
            ]
        },
        "javax.activation:activation": {
            "locked": "1.1",
            "transitive": [
                "javax.mail:mail",
                "org.eclipse.jetty.aggregate:jetty-all"
            ]
        },
        "javax.annotation:javax.annotation-api": {
            "locked": "1.3.2",
            "transitive": [
                "org.apache.parquet:parquet-format-structures"
            ]
        },
        "javax.inject:javax.inject": {
            "locked": "1",
            "transitive": [
                "com.google.inject:guice",
                "com.sun.jersey.contribs:jersey-guice"
            ]
        },
        "javax.jdo:jdo-api": {
            "locked": "3.0.1",
            "transitive": [
                "org.apache.hive:hive-metastore"
            ]
        },
        "javax.mail:mail": {
            "locked": "1.4.1",
            "transitive": [
                "org.eclipse.jetty.aggregate:jetty-all"
            ]
        },
        "javax.servlet:jsp-api": {
            "locked": "2.0",
            "transitive": [
                "tomcat:jasper-compiler"
            ]
        },
        "javax.servlet:servlet-api": {
            "locked": "2.5",
            "transitive": [
                "javax.servlet:jsp-api",
                "org.apache.hadoop:hadoop-common",
                "org.apache.hadoop:hadoop-hdfs",
                "org.apache.hadoop:hadoop-yarn-common",
                "org.apache.hadoop:hadoop-yarn-server-nodemanager",
                "org.apache.hadoop:hadoop-yarn-server-web-proxy",
                "org.apache.slider:slider-core",
                "org.apache.tez:tez-dag",
                "org.eclipse.jetty.aggregate:jetty-all",
                "tomcat:jasper-runtime"
            ]
        },
        "javax.transaction:jta": {
            "locked": "1.1",
            "transitive": [
                "javax.jdo:jdo-api"
            ]
        },
        "javax.transaction:transaction-api": {
            "locked": "1.1",
            "transitive": [
                "org.datanucleus:javax.jdo"
            ]
        },
        "javax.xml.bind:jaxb-api": {
            "locked": "2.2.11",
            "transitive": [
                "com.sun.xml.bind:jaxb-impl",
                "org.apache.hadoop:hadoop-yarn-common",
                "org.apache.hadoop:hadoop-yarn-server-nodemanager",
                "org.apache.orc:orc-core"
            ]
        },
        "javolution:javolution": {
            "locked": "5.5.1",
            "transitive": [
                "org.apache.hive:hive-metastore"
            ]
        },
        "jline:jline": {
            "locked": "2.12",
            "transitive": [
                "org.apache.hive:hive-cli",
                "org.apache.hive:hive-common",
                "org.apache.zookeeper:zookeeper"
            ]
        },
        "joda-time:joda-time": {
            "locked": "2.8.1",
            "transitive": [
                "org.apache.calcite:calcite-druid",
                "org.apache.hive:hive-common"
            ]
        },
        "junit:junit": {
            "locked": "4.12",
            "transitive": [
                "org.apache.hbase:hbase-annotations",
                "org.apache.hbase:hbase-client",
                "org.apache.hbase:hbase-common",
                "org.apache.hbase:hbase-hadoop-compat",
                "org.apache.hbase:hbase-hadoop2-compat",
                "org.apache.hbase:hbase-procedure",
                "org.apache.hbase:hbase-protocol",
                "org.apache.hbase:hbase-server"
            ]
        },
        "log4j:log4j": {
            "locked": "1.2.17",
            "transitive": [
                "org.apache.hadoop:hadoop-common",
                "org.apache.hadoop:hadoop-hdfs",
                "org.apache.hadoop:hadoop-yarn-client",
                "org.apache.hadoop:hadoop-yarn-common",
                "org.apache.hbase:hbase-annotations",
                "org.apache.hbase:hbase-common",
                "org.apache.hbase:hbase-hadoop-compat",
                "org.apache.hbase:hbase-hadoop2-compat",
                "org.apache.hbase:hbase-procedure",
                "org.apache.hbase:hbase-protocol",
                "org.apache.hbase:hbase-server",
                "org.apache.zookeeper:zookeeper"
            ]
        },
        "net.hydromatic:eigenbase-properties": {
            "locked": "1.1.5",
            "transitive": [
                "org.apache.calcite:calcite-core"
            ]
        },
        "net.java.dev.jets3t:jets3t": {
            "locked": "0.9.0",
            "transitive": [
                "org.apache.hadoop:hadoop-common"
            ]
        },
        "net.sf.jpam:jpam": {
            "locked": "1.1",
            "transitive": [
                "org.apache.hive:hive-service"
            ]
        },
        "net.sf.opencsv:opencsv": {
            "locked": "2.3",
            "transitive": [
                "org.apache.hive:hive-serde"
            ]
        },
        "org.antlr:ST4": {
            "locked": "4.0.4",
            "transitive": [
                "org.apache.hive:hive-exec"
            ]
        },
        "org.antlr:antlr-runtime": {
            "locked": "3.5.2",
            "transitive": [
                "org.antlr:ST4",
                "org.apache.hive:hive-exec",
                "org.apache.hive:hive-metastore"
            ]
        },
        "org.apache.ant:ant": {
            "locked": "1.9.1",
            "transitive": [
                "org.apache.hive:hive-common",
                "org.apache.hive:hive-exec",
                "org.apache.hive:hive-vector-code-gen"
            ]
        },
        "org.apache.ant:ant-launcher": {
            "locked": "1.9.1",
            "transitive": [
                "org.apache.ant:ant"
            ]
        },
        "org.apache.avro:avro": {
            "locked": "1.9.2",
            "transitive": [
                "org.apache.hadoop:hadoop-common",
                "org.apache.hadoop:hadoop-mapreduce-client-common",
                "org.apache.hadoop:hadoop-mapreduce-client-core",
                "org.apache.hive:hive-llap-server",
                "org.apache.hive:hive-serde",
                "org.apache.iceberg:iceberg-core",
                "org.apache.slider:slider-core"
            ]
        },
        "org.apache.calcite.avatica:avatica": {
            "locked": "1.8.0",
            "transitive": [
                "org.apache.calcite:calcite-core"
            ]
        },
        "org.apache.calcite.avatica:avatica-metrics": {
            "locked": "1.8.0",
            "transitive": [
                "org.apache.calcite.avatica:avatica"
            ]
        },
        "org.apache.calcite:calcite-core": {
            "locked": "1.10.0",
            "transitive": [
                "org.apache.calcite:calcite-druid",
                "org.apache.hive:hive-exec"
            ]
        },
        "org.apache.calcite:calcite-druid": {
            "locked": "1.10.0",
            "transitive": [
                "org.apache.hive:hive-exec"
            ]
        },
        "org.apache.calcite:calcite-linq4j": {
            "locked": "1.10.0",
            "transitive": [
                "org.apache.calcite:calcite-core",
                "org.apache.calcite:calcite-druid"
            ]
        },
        "org.apache.commons:commons-collections4": {
            "locked": "4.1",
            "transitive": [
                "org.apache.tez:tez-api",
                "org.apache.tez:tez-dag"
            ]
        },
        "org.apache.commons:commons-compress": {
            "locked": "1.19",
            "transitive": [
                "org.apache.avro:avro",
                "org.apache.hadoop:hadoop-common",
                "org.apache.hadoop:hadoop-yarn-common",
                "org.apache.hive:hive-common",
                "org.apache.hive:hive-exec",
                "org.apache.slider:slider-core"
            ]
        },
        "org.apache.commons:commons-lang3": {
            "locked": "3.2",
            "transitive": [
                "org.apache.calcite:calcite-core",
                "org.apache.hive:hive-common",
                "org.apache.hive:hive-llap-client",
                "org.apache.hive:hive-llap-common",
                "org.apache.hive:hive-llap-tez"
            ]
        },
        "org.apache.commons:commons-math": {
            "locked": "2.2",
            "transitive": [
                "org.apache.hbase:hbase-hadoop-compat",
                "org.apache.hbase:hbase-hadoop2-compat",
                "org.apache.hbase:hbase-server"
            ]
        },
        "org.apache.commons:commons-math3": {
            "locked": "3.1.1",
            "transitive": [
                "org.apache.hadoop:hadoop-common",
                "org.apache.tez:tez-dag"
            ]
        },
        "org.apache.curator:apache-curator": {
            "locked": "2.7.1",
            "transitive": [
                "org.apache.hive:hive-exec",
                "org.apache.hive:hive-llap-client"
            ]
        },
        "org.apache.curator:curator-client": {
            "locked": "2.7.1",
            "transitive": [
                "org.apache.curator:curator-framework",
                "org.apache.hadoop:hadoop-common",
                "org.apache.slider:slider-core"
            ]
        },
        "org.apache.curator:curator-framework": {
            "locked": "2.7.1",
            "transitive": [
                "org.apache.curator:curator-recipes",
                "org.apache.hadoop:hadoop-auth",
                "org.apache.hadoop:hadoop-yarn-registry",
                "org.apache.hive.shims:hive-shims-common",
                "org.apache.hive:hive-exec",
                "org.apache.hive:hive-jdbc",
                "org.apache.hive:hive-llap-client",
                "org.apache.hive:hive-service",
                "org.apache.slider:slider-core"
            ]
        },
        "org.apache.curator:curator-recipes": {
            "locked": "2.7.1",
            "transitive": [
                "org.apache.hadoop:hadoop-common",
                "org.apache.hive:hive-service",
                "org.apache.slider:slider-core"
            ]
        },
        "org.apache.derby:derby": {
            "locked": "10.10.2.0",
            "transitive": [
                "org.apache.hive:hive-metastore"
            ]
        },
        "org.apache.directory.api:api-asn1-api": {
            "locked": "1.0.0-M20",
            "transitive": [
                "org.apache.directory.server:apacheds-kerberos-codec"
            ]
        },
        "org.apache.directory.api:api-util": {
            "locked": "1.0.0-M20",
            "transitive": [
                "org.apache.directory.server:apacheds-kerberos-codec"
            ]
        },
        "org.apache.directory.server:apacheds-i18n": {
            "locked": "2.0.0-M15",
            "transitive": [
                "org.apache.directory.server:apacheds-kerberos-codec"
            ]
        },
        "org.apache.directory.server:apacheds-kerberos-codec": {
            "locked": "2.0.0-M15",
            "transitive": [
                "org.apache.hadoop:hadoop-auth"
            ]
        },
        "org.apache.geronimo.specs:geronimo-annotation_1.0_spec": {
            "locked": "1.1.1",
            "transitive": [
                "org.eclipse.jetty.aggregate:jetty-all"
            ]
        },
        "org.apache.geronimo.specs:geronimo-jaspic_1.0_spec": {
            "locked": "1.0",
            "transitive": [
                "org.eclipse.jetty.aggregate:jetty-all"
            ]
        },
        "org.apache.geronimo.specs:geronimo-jta_1.1_spec": {
            "locked": "1.1.1",
            "transitive": [
                "org.eclipse.jetty.aggregate:jetty-all"
            ]
        },
        "org.apache.hadoop:hadoop-annotations": {
            "locked": "2.7.3",
            "transitive": [
                "org.apache.hadoop:hadoop-client",
                "org.apache.hadoop:hadoop-common",
                "org.apache.hadoop:hadoop-mapreduce-client-common",
                "org.apache.hadoop:hadoop-mapreduce-client-core",
                "org.apache.hadoop:hadoop-yarn-api",
                "org.apache.hadoop:hadoop-yarn-client",
                "org.apache.hadoop:hadoop-yarn-common",
                "org.apache.hadoop:hadoop-yarn-server-common",
                "org.apache.hive.hcatalog:hive-hcatalog-core",
                "org.apache.tez:tez-api",
                "org.apache.tez:tez-common",
                "org.apache.tez:tez-dag",
                "org.apache.tez:tez-mapreduce",
                "org.apache.tez:tez-runtime-internals",
                "org.apache.tez:tez-runtime-library"
            ]
        },
        "org.apache.hadoop:hadoop-archives": {
            "locked": "2.7.2",
            "transitive": [
                "org.apache.hive.hcatalog:hive-hcatalog-core"
            ]
        },
        "org.apache.hadoop:hadoop-auth": {
            "locked": "2.7.3",
            "transitive": [
                "org.apache.hadoop:hadoop-common",
                "org.apache.hbase:hbase-client",
                "org.apache.hbase:hbase-server",
                "org.apache.tez:tez-api",
                "org.apache.tez:tez-runtime-library"
            ]
        },
        "org.apache.hadoop:hadoop-client": {
            "locked": "2.7.3",
            "transitive": [
                "org.apache.hbase:hbase-server",
                "org.apache.slider:slider-core"
            ]
        },
        "org.apache.hadoop:hadoop-common": {
            "locked": "2.7.3",
            "transitive": [
                "com.github.joshelser:dropwizard-metrics-hadoop-metrics2-reporter",
                "org.apache.hadoop:hadoop-client",
                "org.apache.hbase:hbase-client",
                "org.apache.hbase:hbase-common",
                "org.apache.hbase:hbase-hadoop2-compat",
                "org.apache.hbase:hbase-procedure",
                "org.apache.hbase:hbase-server",
                "org.apache.hive.hcatalog:hive-hcatalog-core",
                "org.apache.hive.hcatalog:hive-hcatalog-server-extensions",
                "org.apache.hive.hcatalog:hive-webhcat-java-client",
                "org.apache.tez:hadoop-shim",
                "org.apache.tez:tez-api",
                "org.apache.tez:tez-common",
                "org.apache.tez:tez-dag",
                "org.apache.tez:tez-mapreduce",
                "org.apache.tez:tez-runtime-internals",
                "org.apache.tez:tez-runtime-library"
            ]
        },
        "org.apache.hadoop:hadoop-hdfs": {
            "locked": "2.7.3",
            "transitive": [
                "org.apache.hadoop:hadoop-client",
                "org.apache.hbase:hbase-server",
                "org.apache.hive.hcatalog:hive-hcatalog-core",
                "org.apache.slider:slider-core"
            ]
        },
        "org.apache.hadoop:hadoop-mapreduce-client-app": {
            "locked": "2.7.3",
            "transitive": [
                "org.apache.hadoop:hadoop-client"
            ]
        },
        "org.apache.hadoop:hadoop-mapreduce-client-common": {
            "locked": "2.7.3",
            "transitive": [
                "org.apache.hadoop:hadoop-mapreduce-client-app",
                "org.apache.hadoop:hadoop-mapreduce-client-jobclient",
                "org.apache.hadoop:hadoop-mapreduce-client-shuffle",
                "org.apache.tez:tez-mapreduce"
            ]
        },
        "org.apache.hadoop:hadoop-mapreduce-client-core": {
            "locked": "2.7.3",
            "transitive": [
                "org.apache.hadoop:hadoop-client",
                "org.apache.hadoop:hadoop-mapreduce-client-common",
                "org.apache.hbase:hbase-client",
                "org.apache.hbase:hbase-common",
                "org.apache.hbase:hbase-hadoop2-compat",
                "org.apache.hbase:hbase-server",
                "org.apache.hive.hcatalog:hive-hcatalog-core",
                "org.apache.hive.hcatalog:hive-webhcat-java-client",
                "org.apache.tez:tez-mapreduce"
            ]
        },
        "org.apache.hadoop:hadoop-mapreduce-client-jobclient": {
            "locked": "2.7.3",
            "transitive": [
                "org.apache.hadoop:hadoop-client"
            ]
        },
        "org.apache.hadoop:hadoop-mapreduce-client-shuffle": {
            "locked": "2.7.3",
            "transitive": [
                "org.apache.hadoop:hadoop-mapreduce-client-app",
                "org.apache.hadoop:hadoop-mapreduce-client-jobclient"
            ]
        },
        "org.apache.hadoop:hadoop-yarn-api": {
            "locked": "2.7.3",
            "transitive": [
                "org.apache.hadoop:hadoop-client",
                "org.apache.hadoop:hadoop-yarn-client",
                "org.apache.hadoop:hadoop-yarn-common",
                "org.apache.hadoop:hadoop-yarn-registry",
                "org.apache.hadoop:hadoop-yarn-server-common",
                "org.apache.hadoop:hadoop-yarn-server-nodemanager",
                "org.apache.hadoop:hadoop-yarn-server-web-proxy",
                "org.apache.tez:hadoop-shim",
                "org.apache.tez:tez-api",
                "org.apache.tez:tez-common",
                "org.apache.tez:tez-dag",
                "org.apache.tez:tez-mapreduce",
                "org.apache.tez:tez-runtime-internals",
                "org.apache.tez:tez-runtime-library"
            ]
        },
        "org.apache.hadoop:hadoop-yarn-client": {
            "locked": "2.7.3",
            "transitive": [
                "org.apache.hadoop:hadoop-mapreduce-client-common",
                "org.apache.tez:tez-api",
                "org.apache.tez:tez-dag",
                "org.apache.tez:tez-mapreduce"
            ]
        },
        "org.apache.hadoop:hadoop-yarn-common": {
            "locked": "2.7.3",
            "transitive": [
                "org.apache.hadoop:hadoop-mapreduce-client-common",
                "org.apache.hadoop:hadoop-mapreduce-client-core",
                "org.apache.hadoop:hadoop-yarn-client",
                "org.apache.hadoop:hadoop-yarn-registry",
                "org.apache.hadoop:hadoop-yarn-server-common",
                "org.apache.hadoop:hadoop-yarn-server-nodemanager",
                "org.apache.hadoop:hadoop-yarn-server-web-proxy",
                "org.apache.tez:tez-api",
                "org.apache.tez:tez-common",
                "org.apache.tez:tez-dag",
                "org.apache.tez:tez-mapreduce",
                "org.apache.tez:tez-runtime-internals",
                "org.apache.tez:tez-runtime-library"
            ]
        },
        "org.apache.hadoop:hadoop-yarn-registry": {
            "locked": "2.7.1",
            "transitive": [
                "org.apache.slider:slider-core"
            ]
        },
        "org.apache.hadoop:hadoop-yarn-server-common": {
            "locked": "2.7.3",
            "transitive": [
                "org.apache.hadoop:hadoop-mapreduce-client-common",
                "org.apache.hadoop:hadoop-mapreduce-client-shuffle",
                "org.apache.hadoop:hadoop-yarn-server-nodemanager",
                "org.apache.hadoop:hadoop-yarn-server-web-proxy"
            ]
        },
        "org.apache.hadoop:hadoop-yarn-server-nodemanager": {
            "locked": "2.7.3",
            "transitive": [
                "org.apache.hadoop:hadoop-mapreduce-client-shuffle"
            ]
        },
        "org.apache.hadoop:hadoop-yarn-server-web-proxy": {
            "locked": "2.7.0",
            "transitive": [
                "org.apache.tez:tez-dag"
            ]
        },
        "org.apache.hbase:hbase-annotations": {
            "locked": "1.1.1",
            "transitive": [
                "org.apache.hbase:hbase-client",
                "org.apache.hbase:hbase-common",
                "org.apache.hbase:hbase-hadoop2-compat",
                "org.apache.hbase:hbase-protocol"
            ]
        },
        "org.apache.hbase:hbase-client": {
            "locked": "1.1.1",
            "transitive": [
                "org.apache.hbase:hbase-server",
                "org.apache.hive:hive-llap-server",
                "org.apache.hive:hive-metastore"
            ]
        },
        "org.apache.hbase:hbase-common": {
            "locked": "1.1.1",
            "transitive": [
                "org.apache.hbase:hbase-client",
                "org.apache.hbase:hbase-procedure",
                "org.apache.hbase:hbase-server",
                "org.apache.hive:hive-llap-server"
            ]
        },
        "org.apache.hbase:hbase-hadoop-compat": {
            "locked": "1.1.1",
            "transitive": [
                "org.apache.hbase:hbase-hadoop2-compat",
                "org.apache.hbase:hbase-server",
                "org.apache.hive:hive-llap-server"
            ]
        },
        "org.apache.hbase:hbase-hadoop2-compat": {
            "locked": "1.1.1",
            "transitive": [
                "org.apache.hbase:hbase-server",
                "org.apache.hive:hive-llap-server"
            ]
        },
        "org.apache.hbase:hbase-procedure": {
            "locked": "1.1.1",
            "transitive": [
                "org.apache.hbase:hbase-server"
            ]
        },
        "org.apache.hbase:hbase-protocol": {
            "locked": "1.1.1",
            "transitive": [
                "org.apache.hbase:hbase-client",
                "org.apache.hbase:hbase-common",
                "org.apache.hbase:hbase-procedure",
                "org.apache.hbase:hbase-server"
            ]
        },
        "org.apache.hbase:hbase-server": {
            "locked": "1.1.1",
            "transitive": [
                "org.apache.hive:hive-llap-server"
            ]
        },
        "org.apache.hive.hcatalog:hive-hcatalog-core": {
            "locked": "2.3.7",
            "transitive": [
                "org.apache.hive.hcatalog:hive-hcatalog-server-extensions",
                "org.apache.hive.hcatalog:hive-webhcat-java-client"
            ]
        },
        "org.apache.hive.hcatalog:hive-hcatalog-server-extensions": {
            "locked": "2.3.7",
            "transitive": [
                "org.apache.hive.hcatalog:hive-webhcat-java-client"
            ]
        },
        "org.apache.hive.hcatalog:hive-webhcat-java-client": {
            "locked": "2.3.7",
            "transitive": [
                "com.klarna:hiverunner"
            ]
        },
        "org.apache.hive.shims:hive-shims-common": {
            "locked": "2.3.7",
            "transitive": [
                "org.apache.hive:hive-shims"
            ]
        },
        "org.apache.hive:hive-cli": {
            "locked": "2.3.7",
            "transitive": [
                "org.apache.hive.hcatalog:hive-hcatalog-core"
            ]
        },
        "org.apache.hive:hive-common": {
            "locked": "2.3.7",
            "transitive": [
                "org.apache.hive.hcatalog:hive-hcatalog-core",
                "org.apache.hive:hive-cli",
                "org.apache.hive:hive-jdbc",
                "org.apache.hive:hive-llap-client",
                "org.apache.hive:hive-llap-common",
                "org.apache.hive:hive-llap-server",
                "org.apache.hive:hive-llap-tez",
                "org.apache.hive:hive-serde"
            ]
        },
        "org.apache.hive:hive-exec": {
            "locked": "2.3.7"
        },
        "org.apache.hive:hive-jdbc": {
            "locked": "2.3.7",
            "transitive": [
                "com.klarna:hiverunner"
            ]
        },
        "org.apache.hive:hive-llap-client": {
            "locked": "2.3.7",
            "transitive": [
                "org.apache.hive:hive-llap-server",
                "org.apache.hive:hive-llap-tez"
            ]
        },
        "org.apache.hive:hive-llap-common": {
            "locked": "2.3.7",
            "transitive": [
                "org.apache.hive:hive-llap-client",
                "org.apache.hive:hive-llap-server"
            ]
        },
        "org.apache.hive:hive-llap-server": {
            "locked": "2.3.7",
            "transitive": [
                "org.apache.hive:hive-service"
            ]
        },
        "org.apache.hive:hive-llap-tez": {
            "locked": "2.3.7",
            "transitive": [
                "org.apache.hive:hive-llap-server"
            ]
        },
        "org.apache.hive:hive-metastore": {
            "locked": "2.3.7",
            "transitive": [
                "org.apache.hive.hcatalog:hive-hcatalog-core",
                "org.apache.hive:hive-cli",
                "org.apache.hive:hive-jdbc",
                "org.apache.hive:hive-service"
            ]
        },
        "org.apache.hive:hive-serde": {
            "locked": "2.3.7",
            "transitive": [
                "com.klarna:hiverunner",
                "org.apache.hive:hive-cli",
                "org.apache.hive:hive-jdbc",
                "org.apache.hive:hive-llap-common",
                "org.apache.hive:hive-llap-server",
                "org.apache.hive:hive-metastore"
            ]
        },
        "org.apache.hive:hive-service": {
            "locked": "2.3.7",
            "transitive": [
                "com.klarna:hiverunner",
                "org.apache.hive:hive-cli",
                "org.apache.hive:hive-jdbc"
            ]
        },
        "org.apache.hive:hive-service-rpc": {
            "locked": "2.3.7",
            "transitive": [
                "org.apache.hive:hive-jdbc",
                "org.apache.hive:hive-serde",
                "org.apache.hive:hive-service"
            ]
        },
        "org.apache.hive:hive-shims": {
            "locked": "2.3.7",
            "transitive": [
                "org.apache.hive:hive-cli",
                "org.apache.hive:hive-common",
                "org.apache.hive:hive-exec",
                "org.apache.hive:hive-jdbc",
                "org.apache.hive:hive-llap-server",
                "org.apache.hive:hive-metastore",
                "org.apache.hive:hive-serde"
            ]
        },
        "org.apache.hive:hive-storage-api": {
            "locked": "2.4.0",
            "transitive": [
                "org.apache.hive:hive-common"
            ]
        },
        "org.apache.hive:hive-vector-code-gen": {
            "locked": "2.3.7",
            "transitive": [
                "org.apache.hive:hive-exec"
            ]
        },
        "org.apache.htrace:htrace-core": {
            "locked": "3.1.0-incubating",
            "transitive": [
                "org.apache.hadoop:hadoop-common",
                "org.apache.hadoop:hadoop-hdfs",
                "org.apache.hbase:hbase-client",
                "org.apache.hbase:hbase-common",
                "org.apache.hbase:hbase-server"
            ]
        },
        "org.apache.httpcomponents:httpclient": {
            "locked": "4.5.2",
            "transitive": [
                "net.java.dev.jets3t:jets3t",
                "org.apache.calcite.avatica:avatica",
                "org.apache.hadoop:hadoop-auth",
                "org.apache.hive:hive-jdbc",
                "org.apache.slider:slider-core",
                "org.apache.thrift:libthrift"
            ]
        },
        "org.apache.httpcomponents:httpcore": {
            "locked": "4.4.4",
            "transitive": [
                "net.java.dev.jets3t:jets3t",
                "org.apache.calcite.avatica:avatica",
                "org.apache.hive:hive-jdbc",
                "org.apache.httpcomponents:httpclient",
                "org.apache.slider:slider-core",
                "org.apache.thrift:libthrift"
            ]
        },
        "org.apache.iceberg:iceberg-api": {
            "project": true,
            "transitive": [
                "org.apache.iceberg:iceberg-core",
                "org.apache.iceberg:iceberg-data",
                "org.apache.iceberg:iceberg-orc",
                "org.apache.iceberg:iceberg-parquet"
            ]
        },
        "org.apache.iceberg:iceberg-bundled-guava": {
            "project": true,
            "transitive": [
                "org.apache.iceberg:iceberg-api",
                "org.apache.iceberg:iceberg-common"
            ]
        },
        "org.apache.iceberg:iceberg-common": {
            "project": true,
            "transitive": [
                "org.apache.iceberg:iceberg-core"
            ]
        },
        "org.apache.iceberg:iceberg-core": {
            "project": true,
            "transitive": [
                "org.apache.iceberg:iceberg-data",
                "org.apache.iceberg:iceberg-orc",
                "org.apache.iceberg:iceberg-parquet"
            ]
        },
        "org.apache.iceberg:iceberg-data": {
            "project": true
        },
        "org.apache.iceberg:iceberg-orc": {
            "project": true
        },
        "org.apache.iceberg:iceberg-parquet": {
            "project": true
        },
        "org.apache.ivy:ivy": {
            "locked": "2.4.0",
            "transitive": [
                "org.apache.hive:hive-exec"
            ]
        },
        "org.apache.logging.log4j:log4j-1.2-api": {
            "locked": "2.6.2",
            "transitive": [
                "org.apache.hive:hive-common"
            ]
        },
        "org.apache.logging.log4j:log4j-api": {
            "locked": "2.6.2",
            "transitive": [
                "org.apache.logging.log4j:log4j-1.2-api",
                "org.apache.logging.log4j:log4j-core",
                "org.apache.logging.log4j:log4j-slf4j-impl",
                "org.apache.logging.log4j:log4j-web"
            ]
        },
        "org.apache.logging.log4j:log4j-core": {
            "locked": "2.6.2",
            "transitive": [
                "org.apache.logging.log4j:log4j-1.2-api",
                "org.apache.logging.log4j:log4j-web"
            ]
        },
        "org.apache.logging.log4j:log4j-slf4j-impl": {
            "locked": "2.6.2",
            "transitive": [
                "org.apache.hive.shims:hive-shims-common",
                "org.apache.hive:hive-common"
            ]
        },
        "org.apache.logging.log4j:log4j-web": {
            "locked": "2.6.2",
            "transitive": [
                "org.apache.hive:hive-common"
            ]
        },
        "org.apache.orc:orc-core": {
            "locked": "1.6.3",
            "transitive": [
                "org.apache.hive:hive-common",
                "org.apache.hive:hive-llap-server",
                "org.apache.iceberg:iceberg-orc"
            ]
        },
        "org.apache.orc:orc-shims": {
            "locked": "1.6.3",
            "transitive": [
                "org.apache.orc:orc-core"
            ]
        },
        "org.apache.parquet:parquet-avro": {
            "locked": "1.11.0",
            "transitive": [
                "org.apache.iceberg:iceberg-parquet"
            ]
        },
        "org.apache.parquet:parquet-column": {
            "locked": "1.11.0",
            "transitive": [
                "org.apache.parquet:parquet-avro",
                "org.apache.parquet:parquet-hadoop"
            ]
        },
        "org.apache.parquet:parquet-common": {
            "locked": "1.11.0",
            "transitive": [
                "org.apache.parquet:parquet-column",
                "org.apache.parquet:parquet-encoding"
            ]
        },
        "org.apache.parquet:parquet-encoding": {
            "locked": "1.11.0",
            "transitive": [
                "org.apache.parquet:parquet-column"
            ]
        },
        "org.apache.parquet:parquet-format-structures": {
            "locked": "1.11.0",
            "transitive": [
                "org.apache.parquet:parquet-avro",
                "org.apache.parquet:parquet-common",
                "org.apache.parquet:parquet-hadoop"
            ]
        },
        "org.apache.parquet:parquet-hadoop": {
            "locked": "1.11.0",
            "transitive": [
                "org.apache.parquet:parquet-avro"
            ]
        },
        "org.apache.parquet:parquet-hadoop-bundle": {
            "locked": "1.8.1",
            "transitive": [
                "org.apache.hive:hive-serde"
            ]
        },
        "org.apache.parquet:parquet-jackson": {
            "locked": "1.11.0",
            "transitive": [
                "org.apache.parquet:parquet-hadoop"
            ]
        },
        "org.apache.slider:slider-core": {
            "locked": "0.90.2-incubating",
            "transitive": [
                "org.apache.hive:hive-llap-server"
            ]
        },
        "org.apache.tez:hadoop-shim": {
            "locked": "0.9.1",
            "transitive": [
                "org.apache.tez:tez-common",
                "org.apache.tez:tez-dag",
                "org.apache.tez:tez-runtime-internals"
            ]
        },
        "org.apache.tez:tez-api": {
            "locked": "0.9.1",
            "transitive": [
                "org.apache.tez:tez-common",
                "org.apache.tez:tez-dag",
                "org.apache.tez:tez-mapreduce",
                "org.apache.tez:tez-runtime-internals",
                "org.apache.tez:tez-runtime-library"
            ]
        },
        "org.apache.tez:tez-common": {
            "locked": "0.9.1",
            "transitive": [
                "com.klarna:hiverunner",
                "org.apache.tez:tez-dag",
                "org.apache.tez:tez-mapreduce",
                "org.apache.tez:tez-runtime-internals",
                "org.apache.tez:tez-runtime-library"
            ]
        },
        "org.apache.tez:tez-dag": {
            "locked": "0.9.1",
            "transitive": [
                "com.klarna:hiverunner"
            ]
        },
        "org.apache.tez:tez-mapreduce": {
            "locked": "0.9.1",
            "transitive": [
                "com.klarna:hiverunner"
            ]
        },
        "org.apache.tez:tez-runtime-internals": {
            "locked": "0.9.1",
            "transitive": [
                "org.apache.tez:tez-dag"
            ]
        },
        "org.apache.tez:tez-runtime-library": {
            "locked": "0.9.1",
            "transitive": [
                "org.apache.tez:tez-dag",
                "org.apache.tez:tez-mapreduce"
            ]
        },
        "org.apache.thrift:libfb303": {
            "locked": "0.9.3",
            "transitive": [
                "org.apache.hive:hive-metastore",
                "org.apache.hive:hive-service",
                "org.apache.hive:hive-service-rpc"
            ]
        },
        "org.apache.thrift:libthrift": {
            "locked": "0.9.3",
            "transitive": [
                "co.cask.tephra:tephra-core",
                "org.apache.hive.shims:hive-shims-common",
                "org.apache.hive:hive-cli",
                "org.apache.hive:hive-jdbc",
                "org.apache.hive:hive-llap-server",
                "org.apache.hive:hive-metastore",
                "org.apache.hive:hive-serde",
                "org.apache.hive:hive-service",
                "org.apache.hive:hive-service-rpc",
                "org.apache.thrift:libfb303"
            ]
        },
        "org.apache.twill:twill-api": {
            "locked": "0.6.0-incubating",
            "transitive": [
                "org.apache.twill:twill-core",
                "org.apache.twill:twill-zookeeper"
            ]
        },
        "org.apache.twill:twill-common": {
            "locked": "0.6.0-incubating",
            "transitive": [
                "co.cask.tephra:tephra-core",
                "org.apache.twill:twill-api",
                "org.apache.twill:twill-discovery-api",
                "org.apache.twill:twill-zookeeper"
            ]
        },
        "org.apache.twill:twill-core": {
            "locked": "0.6.0-incubating",
            "transitive": [
                "co.cask.tephra:tephra-core"
            ]
        },
        "org.apache.twill:twill-discovery-api": {
            "locked": "0.6.0-incubating",
            "transitive": [
                "co.cask.tephra:tephra-core",
                "org.apache.twill:twill-api",
                "org.apache.twill:twill-discovery-core"
            ]
        },
        "org.apache.twill:twill-discovery-core": {
            "locked": "0.6.0-incubating",
            "transitive": [
                "co.cask.tephra:tephra-core",
                "org.apache.twill:twill-core"
            ]
        },
        "org.apache.twill:twill-zookeeper": {
            "locked": "0.6.0-incubating",
            "transitive": [
                "co.cask.tephra:tephra-core",
                "org.apache.twill:twill-core",
                "org.apache.twill:twill-discovery-core"
            ]
        },
        "org.apache.velocity:velocity": {
            "locked": "1.5",
            "transitive": [
                "org.apache.hive:hive-vector-code-gen"
            ]
        },
        "org.apache.yetus:audience-annotations": {
            "locked": "0.11.0",
            "transitive": [
                "org.apache.parquet:parquet-common"
            ]
        },
        "org.apache.zookeeper:zookeeper": {
            "locked": "3.4.6",
            "transitive": [
                "org.apache.curator:apache-curator",
                "org.apache.curator:curator-client",
                "org.apache.curator:curator-framework",
                "org.apache.curator:curator-recipes",
                "org.apache.hadoop:hadoop-auth",
                "org.apache.hadoop:hadoop-common",
                "org.apache.hadoop:hadoop-yarn-server-common",
                "org.apache.hbase:hbase-client",
                "org.apache.hbase:hbase-server",
                "org.apache.hive.shims:hive-shims-common",
                "org.apache.hive:hive-exec",
                "org.apache.hive:hive-jdbc",
                "org.apache.hive:hive-llap-client",
                "org.apache.slider:slider-core",
                "org.apache.twill:twill-zookeeper"
            ]
        },
        "org.apiguardian:apiguardian-api": {
            "locked": "1.1.0",
            "transitive": [
                "org.junit.jupiter:junit-jupiter-api",
                "org.junit.jupiter:junit-jupiter-params",
                "org.junit.platform:junit-platform-commons"
            ]
        },
        "org.checkerframework:checker-qual": {
            "locked": "2.6.0",
            "transitive": [
                "com.github.ben-manes.caffeine:caffeine"
            ]
        },
        "org.codehaus.groovy:groovy-all": {
            "locked": "2.4.4",
            "transitive": [
                "org.apache.hive:hive-exec"
            ]
        },
        "org.codehaus.jackson:jackson-core-asl": {
            "locked": "1.9.13",
            "transitive": [
                "com.sun.jersey:jersey-json",
                "org.apache.hadoop:hadoop-common",
                "org.apache.hadoop:hadoop-hdfs",
                "org.apache.hadoop:hadoop-yarn-common",
                "org.apache.hadoop:hadoop-yarn-registry",
                "org.apache.hbase:hbase-server",
                "org.apache.slider:slider-core",
                "org.codehaus.jackson:jackson-jaxrs",
                "org.codehaus.jackson:jackson-mapper-asl",
                "org.codehaus.jackson:jackson-xc"
            ]
        },
        "org.codehaus.jackson:jackson-jaxrs": {
            "locked": "1.9.13",
            "transitive": [
                "com.sun.jersey:jersey-json",
                "org.apache.hadoop:hadoop-yarn-common",
                "org.apache.hbase:hbase-server",
                "org.apache.slider:slider-core"
            ]
        },
        "org.codehaus.jackson:jackson-mapper-asl": {
            "locked": "1.9.13",
            "transitive": [
                "com.sun.jersey:jersey-json",
                "org.apache.hadoop:hadoop-common",
                "org.apache.hadoop:hadoop-hdfs",
                "org.apache.hadoop:hadoop-yarn-common",
                "org.apache.hadoop:hadoop-yarn-registry",
                "org.apache.hbase:hbase-client",
                "org.apache.hbase:hbase-server",
                "org.apache.hive.hcatalog:hive-hcatalog-core",
                "org.apache.hive.hcatalog:hive-hcatalog-server-extensions",
                "org.apache.slider:slider-core",
                "org.codehaus.jackson:jackson-jaxrs",
                "org.codehaus.jackson:jackson-xc"
            ]
        },
        "org.codehaus.jackson:jackson-xc": {
            "locked": "1.9.13",
            "transitive": [
                "com.sun.jersey:jersey-json",
                "org.apache.hadoop:hadoop-yarn-common",
                "org.apache.slider:slider-core"
            ]
        },
        "org.codehaus.janino:commons-compiler": {
            "locked": "2.7.6",
            "transitive": [
                "org.apache.calcite:calcite-core",
                "org.codehaus.janino:janino"
            ]
        },
        "org.codehaus.janino:janino": {
            "locked": "2.7.6",
            "transitive": [
                "org.apache.calcite:calcite-core"
            ]
        },
        "org.codehaus.jettison:jettison": {
            "locked": "1.1",
            "transitive": [
                "com.sun.jersey:jersey-json",
                "org.apache.hadoop:hadoop-yarn-server-nodemanager"
            ]
        },
        "org.datanucleus:datanucleus-api-jdo": {
            "locked": "4.2.4",
            "transitive": [
                "org.apache.hive:hive-metastore"
            ]
        },
        "org.datanucleus:datanucleus-core": {
            "locked": "4.1.17",
            "transitive": [
                "org.apache.hive:hive-exec",
                "org.apache.hive:hive-metastore"
            ]
        },
        "org.datanucleus:datanucleus-rdbms": {
            "locked": "4.1.19",
            "transitive": [
                "org.apache.hive:hive-metastore"
            ]
        },
        "org.datanucleus:javax.jdo": {
            "locked": "3.2.0-m3",
            "transitive": [
                "org.apache.hive:hive-metastore"
            ]
        },
        "org.eclipse.jetty.aggregate:jetty-all": {
            "locked": "7.6.0.v20120127",
            "transitive": [
                "org.apache.hive:hive-common",
                "org.apache.hive:hive-service"
            ]
        },
        "org.eclipse.jetty.orbit:javax.servlet": {
            "locked": "3.0.0.v201112011016",
            "transitive": [
                "org.apache.hive:hive-common"
            ]
        },
        "org.fusesource.leveldbjni:leveldbjni-all": {
            "locked": "1.8",
            "transitive": [
                "org.apache.hadoop:hadoop-hdfs",
                "org.apache.hadoop:hadoop-mapreduce-client-shuffle",
                "org.apache.hadoop:hadoop-yarn-server-common",
                "org.apache.hadoop:hadoop-yarn-server-nodemanager"
            ]
        },
        "org.hamcrest:hamcrest-core": {
            "locked": "1.3",
            "transitive": [
                "junit:junit"
            ]
        },
        "org.jamon:jamon-runtime": {
            "locked": "2.3.1",
            "transitive": [
                "org.apache.hbase:hbase-server",
                "org.apache.hive:hive-service"
            ]
        },
        "org.jetbrains:annotations": {
            "locked": "17.0.0",
            "transitive": [
                "org.apache.orc:orc-core"
            ]
        },
        "org.jruby.jcodings:jcodings": {
            "locked": "1.0.8",
            "transitive": [
                "org.apache.hbase:hbase-client",
                "org.jruby.joni:joni"
            ]
        },
        "org.jruby.joni:joni": {
            "locked": "2.1.2",
            "transitive": [
                "org.apache.hbase:hbase-client"
            ]
        },
        "org.junit.jupiter:junit-jupiter": {
            "locked": "5.6.0",
            "transitive": [
                "com.klarna:hiverunner"
            ]
        },
        "org.junit.jupiter:junit-jupiter-api": {
            "locked": "5.6.0",
            "transitive": [
                "org.junit.jupiter:junit-jupiter",
                "org.junit.jupiter:junit-jupiter-params"
            ]
        },
        "org.junit.jupiter:junit-jupiter-params": {
            "locked": "5.6.0",
            "transitive": [
                "org.junit.jupiter:junit-jupiter"
            ]
        },
        "org.junit.platform:junit-platform-commons": {
            "locked": "1.6.0",
            "transitive": [
                "org.junit.jupiter:junit-jupiter-api"
            ]
        },
        "org.mockito:mockito-core": {
            "locked": "1.10.19"
        },
        "org.objenesis:objenesis": {
            "locked": "2.1",
            "transitive": [
                "com.esotericsoftware.kryo:kryo"
            ]
        },
        "org.opentest4j:opentest4j": {
            "locked": "1.2.0",
            "transitive": [
                "org.junit.jupiter:junit-jupiter-api"
            ]
        },
        "org.ow2.asm:asm-all": {
            "locked": "5.0.2",
            "transitive": [
                "org.apache.twill:twill-core"
            ]
        },
        "org.reflections:reflections": {
            "locked": "0.9.8",
            "transitive": [
                "com.klarna:hiverunner"
            ]
        },
        "org.roaringbitmap:RoaringBitmap": {
            "locked": "0.4.9",
            "transitive": [
                "org.apache.tez:tez-runtime-library"
            ]
        },
        "org.slf4j:slf4j-api": {
            "locked": "1.7.25",
            "transitive": [
                "ch.qos.logback:logback-classic",
                "co.cask.tephra:tephra-core",
                "com.github.joshelser:dropwizard-metrics-hadoop-metrics2-reporter",
                "com.jolbox:bonecp",
                "com.ning:async-http-client",
                "com.yammer.metrics:metrics-core",
                "com.zaxxer:HikariCP",
                "io.dropwizard.metrics:metrics-core",
                "io.dropwizard.metrics:metrics-json",
                "io.dropwizard.metrics:metrics-jvm",
                "org.apache.avro:avro",
                "org.apache.calcite.avatica:avatica",
                "org.apache.calcite.avatica:avatica-metrics",
                "org.apache.calcite:calcite-core",
                "org.apache.calcite:calcite-druid",
                "org.apache.curator:curator-client",
                "org.apache.directory.api:api-asn1-api",
                "org.apache.directory.api:api-util",
                "org.apache.directory.server:apacheds-i18n",
                "org.apache.directory.server:apacheds-kerberos-codec",
                "org.apache.hadoop:hadoop-auth",
                "org.apache.hadoop:hadoop-common",
                "org.apache.hadoop:hadoop-mapreduce-client-app",
                "org.apache.hadoop:hadoop-mapreduce-client-common",
                "org.apache.hadoop:hadoop-mapreduce-client-core",
                "org.apache.hadoop:hadoop-mapreduce-client-jobclient",
                "org.apache.hadoop:hadoop-mapreduce-client-shuffle",
                "org.apache.hadoop:hadoop-yarn-common",
                "org.apache.hadoop:hadoop-yarn-server-nodemanager",
                "org.apache.hive.hcatalog:hive-hcatalog-core",
                "org.apache.hive.hcatalog:hive-hcatalog-server-extensions",
                "org.apache.hive.hcatalog:hive-webhcat-java-client",
                "org.apache.hive.shims:hive-shims-common",
                "org.apache.hive:hive-cli",
                "org.apache.hive:hive-common",
                "org.apache.hive:hive-exec",
                "org.apache.hive:hive-jdbc",
                "org.apache.hive:hive-llap-client",
                "org.apache.hive:hive-llap-common",
                "org.apache.hive:hive-llap-server",
                "org.apache.hive:hive-llap-tez",
                "org.apache.hive:hive-metastore",
                "org.apache.hive:hive-serde",
                "org.apache.hive:hive-service",
                "org.apache.hive:hive-service-rpc",
                "org.apache.hive:hive-shims",
                "org.apache.hive:hive-storage-api",
                "org.apache.hive:hive-vector-code-gen",
                "org.apache.iceberg:iceberg-api",
                "org.apache.iceberg:iceberg-common",
                "org.apache.iceberg:iceberg-core",
                "org.apache.iceberg:iceberg-data",
                "org.apache.iceberg:iceberg-orc",
                "org.apache.iceberg:iceberg-parquet",
                "org.apache.logging.log4j:log4j-slf4j-impl",
                "org.apache.orc:orc-core",
                "org.apache.orc:orc-shims",
                "org.apache.parquet:parquet-common",
                "org.apache.parquet:parquet-format-structures",
                "org.apache.slider:slider-core",
                "org.apache.tez:hadoop-shim",
                "org.apache.tez:tez-api",
                "org.apache.tez:tez-dag",
                "org.apache.tez:tez-mapreduce",
                "org.apache.tez:tez-runtime-library",
                "org.apache.thrift:libthrift",
                "org.apache.twill:twill-common",
                "org.apache.twill:twill-core",
                "org.apache.twill:twill-zookeeper",
                "org.apache.zookeeper:zookeeper",
                "org.slf4j:slf4j-simple"
            ]
        },
        "org.slf4j:slf4j-simple": {
            "locked": "1.7.25"
        },
        "org.sonatype.sisu.inject:cglib": {
            "locked": "2.2.1-v20090111",
            "transitive": [
                "com.google.inject:guice"
            ]
        },
        "org.threeten:threeten-extra": {
            "locked": "1.5.0",
            "transitive": [
                "org.apache.orc:orc-core"
            ]
        },
        "org.xerial.snappy:snappy-java": {
            "locked": "1.1.7.3",
            "transitive": [
                "org.apache.parquet:parquet-hadoop"
            ]
        },
        "oro:oro": {
            "locked": "2.0.8",
            "transitive": [
                "org.apache.velocity:velocity"
            ]
        },
        "stax:stax-api": {
            "locked": "1.0.1",
            "transitive": [
                "org.apache.hive:hive-exec",
                "org.codehaus.jettison:jettison"
            ]
        },
        "tomcat:jasper-compiler": {
            "locked": "5.5.23",
            "transitive": [
                "org.apache.hbase:hbase-server",
                "org.apache.hive:hive-service",
                "org.apache.hive:hive-service-rpc"
            ]
        },
        "tomcat:jasper-runtime": {
            "locked": "5.5.23",
            "transitive": [
                "org.apache.hive:hive-service",
                "org.apache.hive:hive-service-rpc"
            ]
        },
        "xerces:xercesImpl": {
            "locked": "2.9.1",
            "transitive": [
                "org.apache.hadoop:hadoop-hdfs"
            ]
        },
        "xml-apis:xml-apis": {
            "locked": "1.3.04",
            "transitive": [
                "dom4j:dom4j",
                "xerces:xercesImpl"
            ]
        },
        "xmlenc:xmlenc": {
            "locked": "0.52",
            "transitive": [
                "org.apache.hadoop:hadoop-common",
                "org.apache.hadoop:hadoop-hdfs"
            ]
        }
    },
    "testRuntime": {
        "ant:ant": {
            "locked": "1.6.5",
            "transitive": [
                "tomcat:jasper-compiler"
            ]
        },
        "aopalliance:aopalliance": {
            "locked": "1.0",
            "transitive": [
                "com.google.inject:guice"
            ]
        },
        "asm:asm": {
            "locked": "3.1",
            "transitive": [
                "asm:asm-tree",
                "com.sun.jersey:jersey-server",
                "org.sonatype.sisu.inject:cglib"
            ]
        },
        "asm:asm-commons": {
            "locked": "3.1",
            "transitive": [
                "org.eclipse.jetty.aggregate:jetty-all"
            ]
        },
        "asm:asm-tree": {
            "locked": "3.1",
            "transitive": [
                "asm:asm-commons"
            ]
        },
        "ch.qos.logback:logback-classic": {
            "locked": "1.0.9",
            "transitive": [
                "co.cask.tephra:tephra-core",
                "org.apache.twill:twill-core",
                "org.apache.twill:twill-zookeeper"
            ]
        },
        "ch.qos.logback:logback-core": {
            "locked": "1.0.9",
            "transitive": [
                "ch.qos.logback:logback-classic",
                "co.cask.tephra:tephra-core",
                "org.apache.twill:twill-core",
                "org.apache.twill:twill-zookeeper"
            ]
        },
        "co.cask.tephra:tephra-api": {
            "locked": "0.6.0",
            "transitive": [
                "co.cask.tephra:tephra-core",
                "co.cask.tephra:tephra-hbase-compat-1.0",
                "org.apache.hive:hive-metastore"
            ]
        },
        "co.cask.tephra:tephra-core": {
            "locked": "0.6.0",
            "transitive": [
                "co.cask.tephra:tephra-hbase-compat-1.0",
                "org.apache.hive:hive-metastore"
            ]
        },
        "co.cask.tephra:tephra-hbase-compat-1.0": {
            "locked": "0.6.0",
            "transitive": [
                "org.apache.hive:hive-metastore"
            ]
        },
        "com.beust:jcommander": {
            "locked": "1.30",
            "transitive": [
                "org.apache.slider:slider-core"
            ]
        },
        "com.esotericsoftware.kryo:kryo": {
            "locked": "2.24.0",
            "requested": "2.24.0"
        },
        "com.esotericsoftware.minlog:minlog": {
            "locked": "1.2",
            "transitive": [
                "com.esotericsoftware.kryo:kryo"
            ]
        },
        "com.fasterxml.jackson.core:jackson-annotations": {
            "locked": "2.10.2",
            "requested": "2.6.5",
            "transitive": [
                "com.fasterxml.jackson.core:jackson-databind",
                "org.apache.calcite.avatica:avatica"
            ]
        },
        "com.fasterxml.jackson.core:jackson-core": {
            "locked": "2.10.2",
            "transitive": [
                "com.fasterxml.jackson.core:jackson-databind",
                "org.apache.avro:avro",
                "org.apache.calcite.avatica:avatica",
                "org.apache.iceberg:iceberg-core"
            ]
        },
        "com.fasterxml.jackson.core:jackson-databind": {
            "locked": "2.10.2",
            "transitive": [
                "io.dropwizard.metrics:metrics-json",
                "org.apache.avro:avro",
                "org.apache.calcite.avatica:avatica",
                "org.apache.hive:hive-common",
                "org.apache.iceberg:iceberg-core"
            ]
        },
        "com.github.ben-manes.caffeine:caffeine": {
            "locked": "2.7.0",
            "transitive": [
                "org.apache.iceberg:iceberg-core"
            ]
        },
        "com.github.joshelser:dropwizard-metrics-hadoop-metrics2-reporter": {
            "locked": "0.1.2",
            "transitive": [
                "org.apache.hive:hive-common"
            ]
        },
        "com.github.stephenc.findbugs:findbugs-annotations": {
            "locked": "1.3.9-1",
            "transitive": [
                "org.apache.hbase:hbase-annotations",
                "org.apache.hbase:hbase-client",
                "org.apache.hbase:hbase-common",
                "org.apache.hbase:hbase-hadoop-compat",
                "org.apache.hbase:hbase-hadoop2-compat",
                "org.apache.hbase:hbase-prefix-tree",
                "org.apache.hbase:hbase-procedure",
                "org.apache.hbase:hbase-protocol",
                "org.apache.hbase:hbase-server",
                "org.apache.iceberg:iceberg-api",
                "org.apache.iceberg:iceberg-common",
                "org.apache.iceberg:iceberg-core",
                "org.apache.iceberg:iceberg-data",
                "org.apache.iceberg:iceberg-orc",
                "org.apache.iceberg:iceberg-parquet"
            ]
        },
        "com.google.code.findbugs:jsr305": {
            "locked": "3.0.0",
            "transitive": [
                "org.apache.calcite:calcite-core",
                "org.apache.hadoop:hadoop-common",
                "org.apache.hive:hive-serde",
                "org.apache.tez:tez-api",
                "org.apache.tez:tez-dag",
                "org.apache.tez:tez-runtime-internals",
                "org.apache.twill:twill-api",
                "org.apache.twill:twill-common",
                "org.apache.twill:twill-zookeeper"
            ]
        },
        "com.google.code.gson:gson": {
            "locked": "2.2.4",
            "transitive": [
                "co.cask.tephra:tephra-core",
                "org.apache.hadoop:hadoop-common",
                "org.apache.hive:hive-exec",
                "org.apache.slider:slider-core",
                "org.apache.twill:twill-core",
                "org.apache.twill:twill-discovery-core"
            ]
        },
        "com.google.errorprone:error_prone_annotations": {
            "locked": "2.3.3",
            "transitive": [
                "com.github.ben-manes.caffeine:caffeine"
            ]
        },
        "com.google.guava:guava": {
            "locked": "18.0",
            "transitive": [
                "co.cask.tephra:tephra-core",
                "com.jolbox:bonecp",
                "org.apache.calcite:calcite-core",
                "org.apache.calcite:calcite-druid",
                "org.apache.calcite:calcite-linq4j",
                "org.apache.curator:apache-curator",
                "org.apache.curator:curator-client",
                "org.apache.curator:curator-framework",
                "org.apache.curator:curator-recipes",
                "org.apache.hadoop:hadoop-common",
                "org.apache.hadoop:hadoop-hdfs",
                "org.apache.hadoop:hadoop-yarn-api",
                "org.apache.hadoop:hadoop-yarn-client",
                "org.apache.hadoop:hadoop-yarn-common",
                "org.apache.hadoop:hadoop-yarn-server-applicationhistoryservice",
                "org.apache.hadoop:hadoop-yarn-server-common",
                "org.apache.hadoop:hadoop-yarn-server-nodemanager",
                "org.apache.hadoop:hadoop-yarn-server-resourcemanager",
                "org.apache.hadoop:hadoop-yarn-server-web-proxy",
                "org.apache.hbase:hbase-client",
                "org.apache.hbase:hbase-common",
                "org.apache.hbase:hbase-hadoop2-compat",
                "org.apache.hbase:hbase-prefix-tree",
                "org.apache.hbase:hbase-procedure",
                "org.apache.hbase:hbase-server",
                "org.apache.hive.hcatalog:hive-hcatalog-core",
                "org.apache.hive.shims:hive-shims-common",
                "org.apache.hive:hive-metastore",
                "org.apache.hive:hive-vector-code-gen",
                "org.apache.slider:slider-core",
                "org.apache.tez:tez-api",
                "org.apache.tez:tez-common",
                "org.apache.tez:tez-dag",
                "org.apache.tez:tez-mapreduce",
                "org.apache.tez:tez-runtime-internals",
                "org.apache.tez:tez-runtime-library",
                "org.apache.twill:twill-core",
                "org.apache.twill:twill-zookeeper",
                "org.reflections:reflections"
            ]
        },
        "com.google.inject.extensions:guice-assistedinject": {
            "locked": "3.0",
            "transitive": [
                "co.cask.tephra:tephra-core"
            ]
        },
        "com.google.inject.extensions:guice-servlet": {
            "locked": "3.0",
            "transitive": [
                "com.sun.jersey.contribs:jersey-guice",
                "org.apache.hadoop:hadoop-mapreduce-client-common",
                "org.apache.hadoop:hadoop-mapreduce-client-core",
                "org.apache.hadoop:hadoop-yarn-common",
                "org.apache.hadoop:hadoop-yarn-server-applicationhistoryservice",
                "org.apache.hadoop:hadoop-yarn-server-resourcemanager",
                "org.apache.slider:slider-core"
            ]
        },
        "com.google.inject:guice": {
            "locked": "3.0",
            "transitive": [
                "co.cask.tephra:tephra-core",
                "com.google.inject.extensions:guice-assistedinject",
                "com.google.inject.extensions:guice-servlet",
                "com.sun.jersey.contribs:jersey-guice",
                "org.apache.hadoop:hadoop-yarn-common",
                "org.apache.hadoop:hadoop-yarn-server-applicationhistoryservice",
                "org.apache.hadoop:hadoop-yarn-server-nodemanager",
                "org.apache.hadoop:hadoop-yarn-server-resourcemanager"
            ]
        },
        "com.google.protobuf:protobuf-java": {
            "locked": "3.0.0-beta-1",
            "transitive": [
                "org.apache.calcite.avatica:avatica",
                "org.apache.hadoop:hadoop-common",
                "org.apache.hadoop:hadoop-hdfs",
                "org.apache.hadoop:hadoop-mapreduce-client-app",
                "org.apache.hadoop:hadoop-mapreduce-client-common",
                "org.apache.hadoop:hadoop-mapreduce-client-core",
                "org.apache.hadoop:hadoop-mapreduce-client-jobclient",
                "org.apache.hadoop:hadoop-mapreduce-client-shuffle",
                "org.apache.hadoop:hadoop-yarn-api",
                "org.apache.hadoop:hadoop-yarn-common",
                "org.apache.hadoop:hadoop-yarn-server-applicationhistoryservice",
                "org.apache.hadoop:hadoop-yarn-server-common",
                "org.apache.hadoop:hadoop-yarn-server-nodemanager",
                "org.apache.hadoop:hadoop-yarn-server-resourcemanager",
                "org.apache.hbase:hbase-client",
                "org.apache.hbase:hbase-common",
                "org.apache.hbase:hbase-protocol",
                "org.apache.hbase:hbase-server",
                "org.apache.hive:hive-metastore",
                "org.apache.orc:orc-core",
                "org.apache.slider:slider-core",
                "org.apache.tez:tez-api",
                "org.apache.tez:tez-common",
                "org.apache.tez:tez-dag",
                "org.apache.tez:tez-mapreduce",
                "org.apache.tez:tez-runtime-internals",
                "org.apache.tez:tez-runtime-library"
            ]
        },
        "com.jamesmurty.utils:java-xmlbuilder": {
            "locked": "0.4",
            "transitive": [
                "net.java.dev.jets3t:jets3t"
            ]
        },
        "com.jcraft:jsch": {
            "locked": "0.1.42",
            "transitive": [
                "org.apache.hadoop:hadoop-common"
            ]
        },
        "com.jolbox:bonecp": {
            "locked": "0.8.0.RELEASE",
            "transitive": [
                "org.apache.hive:hive-metastore"
            ]
        },
        "com.klarna:hiverunner": {
            "locked": "5.2.1",
            "requested": "5.2.1"
        },
        "com.lmax:disruptor": {
            "locked": "3.3.0",
            "transitive": [
                "org.apache.hbase:hbase-server"
            ]
        },
        "com.ning:async-http-client": {
            "locked": "1.8.16",
            "transitive": [
                "org.apache.tez:tez-runtime-library"
            ]
        },
        "com.sun.jersey.contribs:jersey-guice": {
            "locked": "1.9",
            "transitive": [
                "org.apache.hadoop:hadoop-yarn-common",
                "org.apache.hadoop:hadoop-yarn-server-applicationhistoryservice",
                "org.apache.hadoop:hadoop-yarn-server-nodemanager",
                "org.apache.hadoop:hadoop-yarn-server-resourcemanager"
            ]
        },
        "com.sun.jersey:jersey-client": {
            "locked": "1.9",
            "transitive": [
                "org.apache.hadoop:hadoop-yarn-common",
                "org.apache.hadoop:hadoop-yarn-server-applicationhistoryservice",
                "org.apache.hadoop:hadoop-yarn-server-nodemanager",
                "org.apache.hadoop:hadoop-yarn-server-resourcemanager",
                "org.apache.slider:slider-core",
                "org.apache.tez:tez-api"
            ]
        },
        "com.sun.jersey:jersey-core": {
            "locked": "1.9",
            "transitive": [
                "com.sun.jersey:jersey-client",
                "com.sun.jersey:jersey-json",
                "com.sun.jersey:jersey-server",
                "org.apache.hadoop:hadoop-common",
                "org.apache.hadoop:hadoop-hdfs",
                "org.apache.hadoop:hadoop-yarn-common",
                "org.apache.hadoop:hadoop-yarn-server-applicationhistoryservice",
                "org.apache.hadoop:hadoop-yarn-server-nodemanager",
                "org.apache.hadoop:hadoop-yarn-server-resourcemanager",
                "org.apache.hbase:hbase-server"
            ]
        },
        "com.sun.jersey:jersey-json": {
            "locked": "1.9",
            "transitive": [
                "org.apache.hadoop:hadoop-common",
                "org.apache.hadoop:hadoop-yarn-common",
                "org.apache.hadoop:hadoop-yarn-server-applicationhistoryservice",
                "org.apache.hadoop:hadoop-yarn-server-nodemanager",
                "org.apache.hadoop:hadoop-yarn-server-resourcemanager",
                "org.apache.slider:slider-core",
                "org.apache.tez:tez-api"
            ]
        },
        "com.sun.jersey:jersey-server": {
            "locked": "1.9",
            "transitive": [
                "com.sun.jersey.contribs:jersey-guice",
                "org.apache.hadoop:hadoop-common",
                "org.apache.hadoop:hadoop-hdfs",
                "org.apache.hadoop:hadoop-yarn-common",
                "org.apache.hbase:hbase-server",
                "org.apache.slider:slider-core"
            ]
        },
        "com.sun.xml.bind:jaxb-impl": {
            "locked": "2.2.3-1",
            "transitive": [
                "com.sun.jersey:jersey-json"
            ]
        },
        "com.tdunning:json": {
            "locked": "1.8",
            "transitive": [
                "org.apache.hive:hive-common",
                "org.apache.hive:hive-llap-server"
            ]
        },
        "com.yammer.metrics:metrics-core": {
            "locked": "2.2.0",
            "transitive": [
                "org.apache.hbase:hbase-hadoop2-compat",
                "org.apache.hbase:hbase-server"
            ]
        },
        "com.zaxxer:HikariCP": {
            "locked": "2.5.1",
            "transitive": [
                "org.apache.hive:hive-metastore"
            ]
        },
        "commons-beanutils:commons-beanutils": {
            "locked": "1.7.0",
            "transitive": [
                "commons-digester:commons-digester"
            ]
        },
        "commons-beanutils:commons-beanutils-core": {
            "locked": "1.8.0",
            "transitive": [
                "commons-configuration:commons-configuration"
            ]
        },
        "commons-cli:commons-cli": {
            "locked": "1.2",
            "transitive": [
                "org.apache.hadoop:hadoop-common",
                "org.apache.hadoop:hadoop-hdfs",
                "org.apache.hadoop:hadoop-yarn-client",
                "org.apache.hadoop:hadoop-yarn-common",
                "org.apache.hbase:hbase-server",
                "org.apache.hive:hive-cli",
                "org.apache.hive:hive-common",
                "org.apache.hive:hive-metastore",
                "org.apache.hive:hive-service",
                "org.apache.hive:hive-service-rpc",
                "org.apache.tez:tez-dag"
            ]
        },
        "commons-codec:commons-codec": {
            "locked": "1.9",
            "transitive": [
                "commons-httpclient:commons-httpclient",
                "net.java.dev.jets3t:jets3t",
                "org.apache.hadoop:hadoop-auth",
                "org.apache.hadoop:hadoop-common",
                "org.apache.hadoop:hadoop-hdfs",
                "org.apache.hadoop:hadoop-yarn-common",
                "org.apache.hadoop:hadoop-yarn-server-nodemanager",
                "org.apache.hbase:hbase-client",
                "org.apache.hbase:hbase-common",
                "org.apache.hbase:hbase-server",
                "org.apache.hive:hive-exec",
                "org.apache.hive:hive-llap-server",
                "org.apache.hive:hive-serde",
                "org.apache.hive:hive-service",
                "org.apache.hive:hive-service-rpc",
                "org.apache.httpcomponents:httpclient",
                "org.apache.tez:tez-dag",
                "org.apache.tez:tez-runtime-library"
            ]
        },
        "commons-collections:commons-collections": {
            "locked": "3.2.2",
            "transitive": [
                "commons-configuration:commons-configuration",
                "org.apache.hadoop:hadoop-common",
                "org.apache.hadoop:hadoop-yarn-server-applicationhistoryservice",
                "org.apache.hbase:hbase-common",
                "org.apache.hbase:hbase-server",
                "org.apache.tez:tez-mapreduce"
            ]
        },
        "commons-configuration:commons-configuration": {
            "locked": "1.6",
            "transitive": [
                "org.apache.hadoop:hadoop-common"
            ]
        },
        "commons-daemon:commons-daemon": {
            "locked": "1.0.13",
            "transitive": [
                "org.apache.hadoop:hadoop-hdfs"
            ]
        },
        "commons-dbcp:commons-dbcp": {
            "locked": "1.4",
            "transitive": [
                "org.apache.calcite:calcite-core",
                "org.apache.hive:hive-metastore"
            ]
        },
        "commons-digester:commons-digester": {
            "locked": "1.8",
            "transitive": [
                "commons-configuration:commons-configuration"
            ]
        },
        "commons-el:commons-el": {
            "locked": "1.0",
            "transitive": [
                "tomcat:jasper-runtime"
            ]
        },
        "commons-httpclient:commons-httpclient": {
            "locked": "3.1",
            "transitive": [
                "org.apache.hadoop:hadoop-common",
                "org.apache.hbase:hbase-server",
                "org.apache.hive:hive-exec",
                "org.apache.slider:slider-core"
            ]
        },
        "commons-io:commons-io": {
            "locked": "2.4",
            "transitive": [
                "org.apache.hadoop:hadoop-common",
                "org.apache.hadoop:hadoop-hdfs",
                "org.apache.hadoop:hadoop-yarn-common",
                "org.apache.hadoop:hadoop-yarn-server-resourcemanager",
                "org.apache.hbase:hbase-client",
                "org.apache.hbase:hbase-common",
                "org.apache.hbase:hbase-server",
                "org.apache.hive:hive-exec",
                "org.apache.slider:slider-core",
                "org.apache.tez:tez-api"
            ]
        },
        "commons-lang:commons-lang": {
            "locked": "2.6",
            "transitive": [
                "commons-configuration:commons-configuration",
                "org.apache.hadoop:hadoop-common",
                "org.apache.hadoop:hadoop-hdfs",
                "org.apache.hadoop:hadoop-yarn-api",
                "org.apache.hadoop:hadoop-yarn-client",
                "org.apache.hadoop:hadoop-yarn-common",
                "org.apache.hadoop:hadoop-yarn-server-nodemanager",
                "org.apache.hadoop:hadoop-yarn-server-resourcemanager",
                "org.apache.hbase:hbase-client",
                "org.apache.hbase:hbase-common",
                "org.apache.hbase:hbase-hadoop2-compat",
                "org.apache.hbase:hbase-server",
                "org.apache.hive.shims:hive-shims-0.23",
                "org.apache.hive.shims:hive-shims-common",
                "org.apache.hive:hive-cli",
                "org.apache.hive:hive-common",
                "org.apache.hive:hive-llap-server",
                "org.apache.hive:hive-metastore",
                "org.apache.hive:hive-serde",
                "org.apache.hive:hive-service",
                "org.apache.hive:hive-storage-api",
                "org.apache.hive:hive-vector-code-gen",
                "org.apache.orc:orc-core",
                "org.apache.slider:slider-core",
                "org.apache.tez:tez-api",
                "org.apache.tez:tez-dag",
                "org.apache.tez:tez-mapreduce",
                "org.apache.tez:tez-runtime-library",
                "org.apache.velocity:velocity"
            ]
        },
        "commons-logging:commons-logging": {
            "locked": "1.2",
            "transitive": [
                "commons-beanutils:commons-beanutils",
                "commons-beanutils:commons-beanutils-core",
                "commons-configuration:commons-configuration",
                "commons-digester:commons-digester",
                "commons-el:commons-el",
                "commons-httpclient:commons-httpclient",
                "net.java.dev.jets3t:jets3t",
                "net.sf.jpam:jpam",
                "org.apache.hadoop:hadoop-common",
                "org.apache.hadoop:hadoop-hdfs",
                "org.apache.hadoop:hadoop-yarn-api",
                "org.apache.hadoop:hadoop-yarn-client",
                "org.apache.hadoop:hadoop-yarn-common",
                "org.apache.hadoop:hadoop-yarn-server-applicationhistoryservice",
                "org.apache.hadoop:hadoop-yarn-server-common",
                "org.apache.hadoop:hadoop-yarn-server-nodemanager",
                "org.apache.hadoop:hadoop-yarn-server-resourcemanager",
                "org.apache.hadoop:hadoop-yarn-server-web-proxy",
                "org.apache.hbase:hbase-client",
                "org.apache.hbase:hbase-common",
                "org.apache.hbase:hbase-hadoop-compat",
                "org.apache.hbase:hbase-hadoop2-compat",
                "org.apache.hbase:hbase-prefix-tree",
                "org.apache.hbase:hbase-procedure",
                "org.apache.hbase:hbase-protocol",
                "org.apache.hbase:hbase-server",
                "org.apache.httpcomponents:httpclient",
                "org.apache.slider:slider-core"
            ]
        },
        "commons-net:commons-net": {
            "locked": "3.1",
            "transitive": [
                "org.apache.hadoop:hadoop-common"
            ]
        },
        "commons-pool:commons-pool": {
            "locked": "1.6",
            "transitive": [
                "commons-dbcp:commons-dbcp",
                "org.apache.hive:hive-metastore",
                "org.apache.parquet:parquet-hadoop"
            ]
        },
        "dom4j:dom4j": {
            "locked": "1.6.1",
            "transitive": [
                "org.reflections:reflections"
            ]
        },
        "io.airlift:aircompressor": {
            "locked": "0.15",
            "transitive": [
                "org.apache.orc:orc-core"
            ]
        },
        "io.dropwizard.metrics:metrics-core": {
            "locked": "3.1.2",
            "transitive": [
                "co.cask.tephra:tephra-core",
                "com.github.joshelser:dropwizard-metrics-hadoop-metrics2-reporter",
                "io.dropwizard.metrics:metrics-json",
                "io.dropwizard.metrics:metrics-jvm",
                "org.apache.hive:hive-common"
            ]
        },
        "io.dropwizard.metrics:metrics-json": {
            "locked": "3.1.0",
            "transitive": [
                "org.apache.hive:hive-common"
            ]
        },
        "io.dropwizard.metrics:metrics-jvm": {
            "locked": "3.1.0",
            "transitive": [
                "org.apache.hive:hive-common"
            ]
        },
        "io.netty:netty": {
            "locked": "3.9.2.Final",
            "transitive": [
                "com.ning:async-http-client",
                "org.apache.hadoop:hadoop-hdfs",
                "org.apache.hadoop:hadoop-mapreduce-client-common",
                "org.apache.hadoop:hadoop-mapreduce-client-core",
                "org.apache.hive:hive-llap-server",
                "org.apache.zookeeper:zookeeper"
            ]
        },
        "io.netty:netty-all": {
            "locked": "4.0.23.Final",
            "transitive": [
                "org.apache.hadoop:hadoop-hdfs",
                "org.apache.hbase:hbase-client",
                "org.apache.hbase:hbase-prefix-tree",
                "org.apache.hbase:hbase-server"
            ]
        },
        "it.unimi.dsi:fastutil": {
            "locked": "6.5.6",
            "transitive": [
                "co.cask.tephra:tephra-core"
            ]
        },
        "jakarta.jms:jakarta.jms-api": {
            "locked": "2.0.2",
            "transitive": [
                "org.apache.hive.hcatalog:hive-hcatalog-server-extensions"
            ]
        },
        "javassist:javassist": {
            "locked": "3.12.1.GA",
            "transitive": [
                "org.reflections:reflections"
            ]
        },
        "javax.activation:activation": {
            "locked": "1.1",
            "transitive": [
                "javax.mail:mail",
                "org.eclipse.jetty.aggregate:jetty-all"
            ]
        },
        "javax.annotation:javax.annotation-api": {
            "locked": "1.3.2",
            "transitive": [
                "org.apache.parquet:parquet-format-structures"
            ]
        },
        "javax.inject:javax.inject": {
            "locked": "1",
            "transitive": [
                "com.google.inject:guice",
                "com.sun.jersey.contribs:jersey-guice"
            ]
        },
        "javax.jdo:jdo-api": {
            "locked": "3.0.1",
            "transitive": [
                "org.apache.hive:hive-metastore"
            ]
        },
        "javax.mail:mail": {
            "locked": "1.4.1",
            "transitive": [
                "org.eclipse.jetty.aggregate:jetty-all"
            ]
        },
        "javax.servlet.jsp:jsp-api": {
            "locked": "2.1",
            "transitive": [
                "org.apache.hadoop:hadoop-common",
                "org.apache.slider:slider-core"
            ]
        },
        "javax.servlet:jsp-api": {
            "locked": "2.0",
            "transitive": [
                "tomcat:jasper-compiler"
            ]
        },
        "javax.servlet:servlet-api": {
            "locked": "2.5",
            "transitive": [
                "javax.servlet:jsp-api",
                "org.apache.hadoop:hadoop-common",
                "org.apache.hadoop:hadoop-hdfs",
                "org.apache.hadoop:hadoop-yarn-common",
                "org.apache.hadoop:hadoop-yarn-server-nodemanager",
                "org.apache.hadoop:hadoop-yarn-server-web-proxy",
                "org.apache.slider:slider-core",
                "org.apache.tez:tez-dag",
                "org.eclipse.jetty.aggregate:jetty-all",
                "tomcat:jasper-runtime"
            ]
        },
        "javax.transaction:jta": {
            "locked": "1.1",
            "transitive": [
                "javax.jdo:jdo-api"
            ]
        },
        "javax.transaction:transaction-api": {
            "locked": "1.1",
            "transitive": [
                "org.datanucleus:javax.jdo"
            ]
        },
        "javax.xml.bind:jaxb-api": {
            "locked": "2.2.11",
            "transitive": [
                "com.sun.xml.bind:jaxb-impl",
                "org.apache.hadoop:hadoop-yarn-common",
                "org.apache.hadoop:hadoop-yarn-server-applicationhistoryservice",
                "org.apache.hadoop:hadoop-yarn-server-nodemanager",
                "org.apache.hadoop:hadoop-yarn-server-resourcemanager",
                "org.apache.orc:orc-core"
            ]
        },
        "javolution:javolution": {
            "locked": "5.5.1",
            "transitive": [
                "org.apache.hive:hive-metastore"
            ]
        },
        "jline:jline": {
            "locked": "2.12",
            "transitive": [
                "org.apache.hive:hive-cli",
                "org.apache.hive:hive-common",
                "org.apache.zookeeper:zookeeper"
            ]
        },
        "joda-time:joda-time": {
            "locked": "2.8.1",
            "transitive": [
                "org.apache.calcite:calcite-druid",
                "org.apache.hive:hive-common"
            ]
        },
        "junit:junit": {
            "locked": "4.12",
            "transitive": [
                "org.apache.hbase:hbase-annotations",
                "org.apache.hbase:hbase-client",
                "org.apache.hbase:hbase-common",
                "org.apache.hbase:hbase-hadoop-compat",
                "org.apache.hbase:hbase-hadoop2-compat",
                "org.apache.hbase:hbase-prefix-tree",
                "org.apache.hbase:hbase-procedure",
                "org.apache.hbase:hbase-protocol",
                "org.apache.hbase:hbase-server"
            ]
        },
        "log4j:log4j": {
            "locked": "1.2.17",
            "transitive": [
                "org.apache.hadoop:hadoop-auth",
                "org.apache.hadoop:hadoop-common",
                "org.apache.hadoop:hadoop-hdfs",
                "org.apache.hadoop:hadoop-yarn-client",
                "org.apache.hadoop:hadoop-yarn-common",
                "org.apache.hadoop:hadoop-yarn-server-resourcemanager",
                "org.apache.hbase:hbase-annotations",
                "org.apache.hbase:hbase-common",
                "org.apache.hbase:hbase-hadoop-compat",
                "org.apache.hbase:hbase-hadoop2-compat",
                "org.apache.hbase:hbase-prefix-tree",
                "org.apache.hbase:hbase-procedure",
                "org.apache.hbase:hbase-protocol",
                "org.apache.hbase:hbase-server",
                "org.apache.slider:slider-core",
                "org.apache.zookeeper:zookeeper"
            ]
        },
        "net.hydromatic:eigenbase-properties": {
            "locked": "1.1.5",
            "transitive": [
                "org.apache.calcite:calcite-core"
            ]
        },
        "net.java.dev.jets3t:jets3t": {
            "locked": "0.9.0",
            "transitive": [
                "org.apache.hadoop:hadoop-common"
            ]
        },
        "net.sf.jpam:jpam": {
            "locked": "1.1",
            "transitive": [
                "org.apache.hive:hive-service"
            ]
        },
        "net.sf.opencsv:opencsv": {
            "locked": "2.3",
            "transitive": [
                "org.apache.hive:hive-serde"
            ]
        },
        "org.antlr:ST4": {
            "locked": "4.0.4",
            "transitive": [
                "org.apache.hive:hive-exec"
            ]
        },
        "org.antlr:antlr-runtime": {
            "locked": "3.5.2",
            "transitive": [
                "org.antlr:ST4",
                "org.apache.hive:hive-exec",
                "org.apache.hive:hive-metastore"
            ]
        },
        "org.apache.ant:ant": {
            "locked": "1.9.1",
            "transitive": [
                "org.apache.hive:hive-common",
                "org.apache.hive:hive-exec",
                "org.apache.hive:hive-vector-code-gen"
            ]
        },
        "org.apache.ant:ant-launcher": {
            "locked": "1.9.1",
            "transitive": [
                "org.apache.ant:ant"
            ]
        },
        "org.apache.avro:avro": {
            "locked": "1.9.2",
            "transitive": [
                "org.apache.hadoop:hadoop-common",
                "org.apache.hadoop:hadoop-mapreduce-client-common",
                "org.apache.hadoop:hadoop-mapreduce-client-core",
                "org.apache.hive:hive-llap-server",
                "org.apache.hive:hive-serde",
                "org.apache.iceberg:iceberg-core",
                "org.apache.slider:slider-core"
            ]
        },
        "org.apache.calcite.avatica:avatica": {
            "locked": "1.8.0",
            "transitive": [
                "org.apache.calcite:calcite-core"
            ]
        },
        "org.apache.calcite.avatica:avatica-metrics": {
            "locked": "1.8.0",
            "transitive": [
                "org.apache.calcite.avatica:avatica"
            ]
        },
        "org.apache.calcite:calcite-core": {
            "locked": "1.10.0",
            "transitive": [
                "org.apache.calcite:calcite-druid",
                "org.apache.hive:hive-exec"
            ]
        },
        "org.apache.calcite:calcite-druid": {
            "locked": "1.10.0",
            "transitive": [
                "org.apache.hive:hive-exec"
            ]
        },
        "org.apache.calcite:calcite-linq4j": {
            "locked": "1.10.0",
            "transitive": [
                "org.apache.calcite:calcite-core",
                "org.apache.calcite:calcite-druid"
            ]
        },
        "org.apache.commons:commons-collections4": {
            "locked": "4.1",
            "transitive": [
                "org.apache.tez:tez-api",
                "org.apache.tez:tez-dag"
            ]
        },
        "org.apache.commons:commons-compress": {
            "locked": "1.19",
            "transitive": [
                "org.apache.avro:avro",
                "org.apache.hadoop:hadoop-common",
                "org.apache.hadoop:hadoop-yarn-common",
                "org.apache.hive:hive-common",
                "org.apache.hive:hive-exec",
                "org.apache.slider:slider-core"
            ]
        },
        "org.apache.commons:commons-lang3": {
            "locked": "3.2",
            "transitive": [
                "org.apache.calcite:calcite-core",
                "org.apache.hive:hive-common",
                "org.apache.hive:hive-llap-client",
                "org.apache.hive:hive-llap-common",
                "org.apache.hive:hive-llap-tez"
            ]
        },
        "org.apache.commons:commons-math": {
            "locked": "2.2",
            "transitive": [
                "org.apache.hbase:hbase-hadoop-compat",
                "org.apache.hbase:hbase-hadoop2-compat",
                "org.apache.hbase:hbase-server"
            ]
        },
        "org.apache.commons:commons-math3": {
            "locked": "3.1.1",
            "transitive": [
                "org.apache.hadoop:hadoop-common",
                "org.apache.tez:tez-dag"
            ]
        },
        "org.apache.curator:apache-curator": {
            "locked": "2.7.1",
            "transitive": [
                "org.apache.hive:hive-exec",
                "org.apache.hive:hive-llap-client"
            ]
        },
        "org.apache.curator:curator-client": {
            "locked": "2.7.1",
            "transitive": [
                "org.apache.curator:curator-framework",
                "org.apache.hadoop:hadoop-common",
                "org.apache.slider:slider-core"
            ]
        },
        "org.apache.curator:curator-framework": {
            "locked": "2.7.1",
            "transitive": [
                "org.apache.curator:curator-recipes",
                "org.apache.hadoop:hadoop-auth",
                "org.apache.hadoop:hadoop-yarn-registry",
                "org.apache.hive.shims:hive-shims-common",
                "org.apache.hive:hive-exec",
                "org.apache.hive:hive-jdbc",
                "org.apache.hive:hive-llap-client",
                "org.apache.hive:hive-service",
                "org.apache.slider:slider-core"
            ]
        },
        "org.apache.curator:curator-recipes": {
            "locked": "2.7.1",
            "transitive": [
                "org.apache.hadoop:hadoop-common",
                "org.apache.hive:hive-service",
                "org.apache.slider:slider-core"
            ]
        },
        "org.apache.derby:derby": {
            "locked": "10.10.2.0",
            "transitive": [
                "org.apache.hive:hive-metastore"
            ]
        },
        "org.apache.directory.api:api-asn1-api": {
            "locked": "1.0.0-M20",
            "transitive": [
                "org.apache.directory.server:apacheds-kerberos-codec"
            ]
        },
        "org.apache.directory.api:api-util": {
            "locked": "1.0.0-M20",
            "transitive": [
                "org.apache.directory.server:apacheds-kerberos-codec"
            ]
        },
        "org.apache.directory.server:apacheds-i18n": {
            "locked": "2.0.0-M15",
            "transitive": [
                "org.apache.directory.server:apacheds-kerberos-codec"
            ]
        },
        "org.apache.directory.server:apacheds-kerberos-codec": {
            "locked": "2.0.0-M15",
            "transitive": [
                "org.apache.hadoop:hadoop-auth"
            ]
        },
        "org.apache.geronimo.specs:geronimo-annotation_1.0_spec": {
            "locked": "1.1.1",
            "transitive": [
                "org.eclipse.jetty.aggregate:jetty-all"
            ]
        },
        "org.apache.geronimo.specs:geronimo-jaspic_1.0_spec": {
            "locked": "1.0",
            "transitive": [
                "org.eclipse.jetty.aggregate:jetty-all"
            ]
        },
        "org.apache.geronimo.specs:geronimo-jta_1.1_spec": {
            "locked": "1.1.1",
            "transitive": [
                "org.eclipse.jetty.aggregate:jetty-all"
            ]
        },
        "org.apache.hadoop:hadoop-annotations": {
            "locked": "2.7.3",
            "transitive": [
                "org.apache.hadoop:hadoop-client",
                "org.apache.hadoop:hadoop-common",
                "org.apache.hadoop:hadoop-mapreduce-client-common",
                "org.apache.hadoop:hadoop-mapreduce-client-core",
                "org.apache.hadoop:hadoop-yarn-api",
                "org.apache.hadoop:hadoop-yarn-client",
                "org.apache.hadoop:hadoop-yarn-common",
                "org.apache.hadoop:hadoop-yarn-server-applicationhistoryservice",
                "org.apache.hadoop:hadoop-yarn-server-common",
                "org.apache.hadoop:hadoop-yarn-server-resourcemanager",
                "org.apache.hive.hcatalog:hive-hcatalog-core",
                "org.apache.tez:tez-api",
                "org.apache.tez:tez-common",
                "org.apache.tez:tez-dag",
                "org.apache.tez:tez-mapreduce",
                "org.apache.tez:tez-runtime-internals",
                "org.apache.tez:tez-runtime-library"
            ]
        },
        "org.apache.hadoop:hadoop-archives": {
            "locked": "2.7.2",
            "transitive": [
                "org.apache.hive.hcatalog:hive-hcatalog-core"
            ]
        },
        "org.apache.hadoop:hadoop-auth": {
            "locked": "2.7.3",
            "transitive": [
                "org.apache.hadoop:hadoop-common",
                "org.apache.hbase:hbase-client",
                "org.apache.hbase:hbase-server",
                "org.apache.tez:tez-api",
                "org.apache.tez:tez-runtime-library"
            ]
        },
        "org.apache.hadoop:hadoop-client": {
            "locked": "2.7.3",
            "transitive": [
                "org.apache.hbase:hbase-server",
                "org.apache.slider:slider-core"
            ]
        },
        "org.apache.hadoop:hadoop-common": {
            "locked": "2.7.3",
            "transitive": [
                "com.github.joshelser:dropwizard-metrics-hadoop-metrics2-reporter",
                "org.apache.hadoop:hadoop-client",
                "org.apache.hbase:hbase-client",
                "org.apache.hbase:hbase-common",
                "org.apache.hbase:hbase-hadoop2-compat",
                "org.apache.hbase:hbase-prefix-tree",
                "org.apache.hbase:hbase-procedure",
                "org.apache.hbase:hbase-server",
                "org.apache.hive.hcatalog:hive-hcatalog-core",
                "org.apache.hive.hcatalog:hive-hcatalog-server-extensions",
                "org.apache.hive.hcatalog:hive-webhcat-java-client",
                "org.apache.tez:hadoop-shim",
                "org.apache.tez:tez-api",
                "org.apache.tez:tez-common",
                "org.apache.tez:tez-dag",
                "org.apache.tez:tez-mapreduce",
                "org.apache.tez:tez-runtime-internals",
                "org.apache.tez:tez-runtime-library"
            ]
        },
        "org.apache.hadoop:hadoop-hdfs": {
            "locked": "2.7.3",
            "transitive": [
                "org.apache.hadoop:hadoop-client",
                "org.apache.hbase:hbase-server",
                "org.apache.hive.hcatalog:hive-hcatalog-core",
                "org.apache.slider:slider-core",
                "org.apache.tez:tez-api"
            ]
        },
        "org.apache.hadoop:hadoop-mapreduce-client-app": {
            "locked": "2.7.3",
            "transitive": [
                "org.apache.hadoop:hadoop-client"
            ]
        },
        "org.apache.hadoop:hadoop-mapreduce-client-common": {
            "locked": "2.7.3",
            "transitive": [
                "org.apache.hadoop:hadoop-mapreduce-client-app",
                "org.apache.hadoop:hadoop-mapreduce-client-jobclient",
                "org.apache.hadoop:hadoop-mapreduce-client-shuffle",
                "org.apache.tez:tez-mapreduce"
            ]
        },
        "org.apache.hadoop:hadoop-mapreduce-client-core": {
            "locked": "2.7.3",
            "transitive": [
                "org.apache.hadoop:hadoop-client",
                "org.apache.hadoop:hadoop-mapreduce-client-common",
                "org.apache.hbase:hbase-client",
                "org.apache.hbase:hbase-common",
                "org.apache.hbase:hbase-hadoop2-compat",
                "org.apache.hbase:hbase-server",
                "org.apache.hive.hcatalog:hive-hcatalog-core",
                "org.apache.hive.hcatalog:hive-webhcat-java-client",
                "org.apache.tez:tez-mapreduce"
            ]
        },
        "org.apache.hadoop:hadoop-mapreduce-client-jobclient": {
            "locked": "2.7.3",
            "transitive": [
                "org.apache.hadoop:hadoop-client"
            ]
        },
        "org.apache.hadoop:hadoop-mapreduce-client-shuffle": {
            "locked": "2.7.3",
            "transitive": [
                "org.apache.hadoop:hadoop-mapreduce-client-app",
                "org.apache.hadoop:hadoop-mapreduce-client-jobclient"
            ]
        },
        "org.apache.hadoop:hadoop-yarn-api": {
            "locked": "2.7.3",
            "transitive": [
                "org.apache.hadoop:hadoop-client",
                "org.apache.hadoop:hadoop-yarn-client",
                "org.apache.hadoop:hadoop-yarn-common",
                "org.apache.hadoop:hadoop-yarn-registry",
                "org.apache.hadoop:hadoop-yarn-server-applicationhistoryservice",
                "org.apache.hadoop:hadoop-yarn-server-common",
                "org.apache.hadoop:hadoop-yarn-server-nodemanager",
                "org.apache.hadoop:hadoop-yarn-server-resourcemanager",
                "org.apache.hadoop:hadoop-yarn-server-web-proxy",
                "org.apache.tez:hadoop-shim",
                "org.apache.tez:tez-api",
                "org.apache.tez:tez-common",
                "org.apache.tez:tez-dag",
                "org.apache.tez:tez-mapreduce",
                "org.apache.tez:tez-runtime-internals",
                "org.apache.tez:tez-runtime-library"
            ]
        },
        "org.apache.hadoop:hadoop-yarn-client": {
            "locked": "2.7.3",
            "transitive": [
                "org.apache.hadoop:hadoop-mapreduce-client-common",
                "org.apache.tez:tez-api",
                "org.apache.tez:tez-dag",
                "org.apache.tez:tez-mapreduce"
            ]
        },
        "org.apache.hadoop:hadoop-yarn-common": {
            "locked": "2.7.3",
            "transitive": [
                "org.apache.hadoop:hadoop-mapreduce-client-common",
                "org.apache.hadoop:hadoop-mapreduce-client-core",
                "org.apache.hadoop:hadoop-yarn-client",
                "org.apache.hadoop:hadoop-yarn-registry",
                "org.apache.hadoop:hadoop-yarn-server-applicationhistoryservice",
                "org.apache.hadoop:hadoop-yarn-server-common",
                "org.apache.hadoop:hadoop-yarn-server-nodemanager",
                "org.apache.hadoop:hadoop-yarn-server-resourcemanager",
                "org.apache.hadoop:hadoop-yarn-server-web-proxy",
                "org.apache.tez:tez-api",
                "org.apache.tez:tez-common",
                "org.apache.tez:tez-dag",
                "org.apache.tez:tez-mapreduce",
                "org.apache.tez:tez-runtime-internals",
                "org.apache.tez:tez-runtime-library"
            ]
        },
        "org.apache.hadoop:hadoop-yarn-registry": {
            "locked": "2.7.1",
            "transitive": [
                "org.apache.slider:slider-core"
            ]
        },
        "org.apache.hadoop:hadoop-yarn-server-applicationhistoryservice": {
            "locked": "2.7.2",
            "transitive": [
                "org.apache.hadoop:hadoop-yarn-server-resourcemanager"
            ]
        },
        "org.apache.hadoop:hadoop-yarn-server-common": {
            "locked": "2.7.3",
            "transitive": [
                "org.apache.hadoop:hadoop-mapreduce-client-common",
                "org.apache.hadoop:hadoop-mapreduce-client-shuffle",
                "org.apache.hadoop:hadoop-yarn-server-applicationhistoryservice",
                "org.apache.hadoop:hadoop-yarn-server-nodemanager",
                "org.apache.hadoop:hadoop-yarn-server-resourcemanager",
                "org.apache.hadoop:hadoop-yarn-server-web-proxy"
            ]
        },
        "org.apache.hadoop:hadoop-yarn-server-nodemanager": {
            "locked": "2.7.3",
            "transitive": [
                "org.apache.hadoop:hadoop-mapreduce-client-shuffle"
            ]
        },
        "org.apache.hadoop:hadoop-yarn-server-resourcemanager": {
            "locked": "2.7.2",
            "transitive": [
                "org.apache.hive.shims:hive-shims-0.23"
            ]
        },
        "org.apache.hadoop:hadoop-yarn-server-web-proxy": {
            "locked": "2.7.2",
            "transitive": [
                "org.apache.hadoop:hadoop-yarn-server-resourcemanager",
                "org.apache.tez:tez-dag"
            ]
        },
        "org.apache.hbase:hbase-annotations": {
            "locked": "1.1.1",
            "transitive": [
                "org.apache.hbase:hbase-client",
                "org.apache.hbase:hbase-common",
                "org.apache.hbase:hbase-hadoop2-compat",
                "org.apache.hbase:hbase-protocol"
            ]
        },
        "org.apache.hbase:hbase-client": {
            "locked": "1.1.1",
            "transitive": [
                "org.apache.hbase:hbase-server",
                "org.apache.hive:hive-llap-server",
                "org.apache.hive:hive-metastore"
            ]
        },
        "org.apache.hbase:hbase-common": {
            "locked": "1.1.1",
            "transitive": [
                "org.apache.hbase:hbase-client",
                "org.apache.hbase:hbase-prefix-tree",
                "org.apache.hbase:hbase-procedure",
                "org.apache.hbase:hbase-server",
                "org.apache.hive:hive-llap-server"
            ]
        },
        "org.apache.hbase:hbase-hadoop-compat": {
            "locked": "1.1.1",
            "transitive": [
                "org.apache.hbase:hbase-hadoop2-compat",
                "org.apache.hbase:hbase-prefix-tree",
                "org.apache.hbase:hbase-server",
                "org.apache.hive:hive-llap-server"
            ]
        },
        "org.apache.hbase:hbase-hadoop2-compat": {
            "locked": "1.1.1",
            "transitive": [
                "org.apache.hbase:hbase-prefix-tree",
                "org.apache.hbase:hbase-server",
                "org.apache.hive:hive-llap-server"
            ]
        },
        "org.apache.hbase:hbase-prefix-tree": {
            "locked": "1.1.1",
            "transitive": [
                "org.apache.hbase:hbase-server"
            ]
        },
        "org.apache.hbase:hbase-procedure": {
            "locked": "1.1.1",
            "transitive": [
                "org.apache.hbase:hbase-server"
            ]
        },
        "org.apache.hbase:hbase-protocol": {
            "locked": "1.1.1",
            "transitive": [
                "org.apache.hbase:hbase-client",
                "org.apache.hbase:hbase-common",
                "org.apache.hbase:hbase-procedure",
                "org.apache.hbase:hbase-server"
            ]
        },
        "org.apache.hbase:hbase-server": {
            "locked": "1.1.1",
            "transitive": [
                "org.apache.hive:hive-llap-server"
            ]
        },
        "org.apache.hive.hcatalog:hive-hcatalog-core": {
            "locked": "2.3.7",
            "transitive": [
                "org.apache.hive.hcatalog:hive-hcatalog-server-extensions",
                "org.apache.hive.hcatalog:hive-webhcat-java-client"
            ]
        },
        "org.apache.hive.hcatalog:hive-hcatalog-server-extensions": {
            "locked": "2.3.7",
            "transitive": [
                "org.apache.hive.hcatalog:hive-webhcat-java-client"
            ]
        },
        "org.apache.hive.hcatalog:hive-webhcat-java-client": {
            "locked": "2.3.7",
            "transitive": [
                "com.klarna:hiverunner"
            ]
        },
        "org.apache.hive.shims:hive-shims-0.23": {
            "locked": "2.3.7",
            "transitive": [
                "org.apache.hive:hive-shims"
            ]
        },
        "org.apache.hive.shims:hive-shims-common": {
            "locked": "2.3.7",
            "transitive": [
                "org.apache.hive.shims:hive-shims-0.23",
                "org.apache.hive.shims:hive-shims-scheduler",
                "org.apache.hive:hive-shims"
            ]
        },
        "org.apache.hive.shims:hive-shims-scheduler": {
            "locked": "2.3.7",
            "transitive": [
                "org.apache.hive:hive-shims"
            ]
        },
        "org.apache.hive:hive-cli": {
            "locked": "2.3.7",
            "transitive": [
                "org.apache.hive.hcatalog:hive-hcatalog-core"
            ]
        },
        "org.apache.hive:hive-common": {
            "locked": "2.3.7",
            "transitive": [
                "org.apache.hive.hcatalog:hive-hcatalog-core",
                "org.apache.hive:hive-cli",
                "org.apache.hive:hive-jdbc",
                "org.apache.hive:hive-llap-client",
                "org.apache.hive:hive-llap-common",
                "org.apache.hive:hive-llap-server",
                "org.apache.hive:hive-llap-tez",
                "org.apache.hive:hive-serde"
            ]
        },
        "org.apache.hive:hive-exec": {
            "locked": "2.3.7"
        },
        "org.apache.hive:hive-jdbc": {
            "locked": "2.3.7",
            "transitive": [
                "com.klarna:hiverunner"
            ]
        },
        "org.apache.hive:hive-llap-client": {
            "locked": "2.3.7",
            "transitive": [
                "org.apache.hive:hive-llap-server",
                "org.apache.hive:hive-llap-tez"
            ]
        },
        "org.apache.hive:hive-llap-common": {
            "locked": "2.3.7",
            "transitive": [
                "org.apache.hive:hive-llap-client",
                "org.apache.hive:hive-llap-server"
            ]
        },
        "org.apache.hive:hive-llap-server": {
            "locked": "2.3.7",
            "transitive": [
                "org.apache.hive:hive-service"
            ]
        },
        "org.apache.hive:hive-llap-tez": {
            "locked": "2.3.7",
            "transitive": [
                "org.apache.hive:hive-llap-server"
            ]
        },
        "org.apache.hive:hive-metastore": {
            "locked": "2.3.7",
            "transitive": [
                "org.apache.hive.hcatalog:hive-hcatalog-core",
                "org.apache.hive:hive-cli",
                "org.apache.hive:hive-jdbc",
                "org.apache.hive:hive-service"
            ]
        },
        "org.apache.hive:hive-serde": {
            "locked": "2.3.7",
            "transitive": [
                "com.klarna:hiverunner",
                "org.apache.hive:hive-cli",
                "org.apache.hive:hive-jdbc",
                "org.apache.hive:hive-llap-common",
                "org.apache.hive:hive-llap-server",
                "org.apache.hive:hive-metastore"
            ]
        },
        "org.apache.hive:hive-service": {
            "locked": "2.3.7",
            "transitive": [
                "com.klarna:hiverunner",
                "org.apache.hive:hive-cli",
                "org.apache.hive:hive-jdbc"
            ]
        },
        "org.apache.hive:hive-service-rpc": {
            "locked": "2.3.7",
            "transitive": [
                "org.apache.hive:hive-jdbc",
                "org.apache.hive:hive-serde",
                "org.apache.hive:hive-service"
            ]
        },
        "org.apache.hive:hive-shims": {
            "locked": "2.3.7",
            "transitive": [
                "org.apache.hive:hive-cli",
                "org.apache.hive:hive-common",
                "org.apache.hive:hive-exec",
                "org.apache.hive:hive-jdbc",
                "org.apache.hive:hive-llap-server",
                "org.apache.hive:hive-metastore",
                "org.apache.hive:hive-serde"
            ]
        },
        "org.apache.hive:hive-storage-api": {
            "locked": "2.4.0",
            "transitive": [
                "org.apache.hive:hive-common"
            ]
        },
        "org.apache.hive:hive-vector-code-gen": {
            "locked": "2.3.7",
            "transitive": [
                "org.apache.hive:hive-exec"
            ]
        },
        "org.apache.htrace:htrace-core": {
            "locked": "3.1.0-incubating",
            "transitive": [
                "org.apache.hadoop:hadoop-common",
                "org.apache.hadoop:hadoop-hdfs",
                "org.apache.hbase:hbase-client",
                "org.apache.hbase:hbase-common",
                "org.apache.hbase:hbase-server"
            ]
        },
        "org.apache.httpcomponents:httpclient": {
            "locked": "4.5.2",
            "transitive": [
                "net.java.dev.jets3t:jets3t",
                "org.apache.calcite.avatica:avatica",
                "org.apache.hadoop:hadoop-auth",
                "org.apache.hive:hive-jdbc",
                "org.apache.slider:slider-core",
                "org.apache.thrift:libthrift"
            ]
        },
        "org.apache.httpcomponents:httpcore": {
            "locked": "4.4.4",
            "transitive": [
                "net.java.dev.jets3t:jets3t",
                "org.apache.calcite.avatica:avatica",
                "org.apache.hive:hive-jdbc",
                "org.apache.httpcomponents:httpclient",
                "org.apache.slider:slider-core",
                "org.apache.thrift:libthrift"
            ]
        },
        "org.apache.iceberg:iceberg-api": {
            "project": true,
            "transitive": [
                "org.apache.iceberg:iceberg-core",
                "org.apache.iceberg:iceberg-data",
                "org.apache.iceberg:iceberg-orc",
                "org.apache.iceberg:iceberg-parquet"
            ]
        },
        "org.apache.iceberg:iceberg-bundled-guava": {
            "project": true,
            "transitive": [
                "org.apache.iceberg:iceberg-api",
                "org.apache.iceberg:iceberg-common"
            ]
        },
        "org.apache.iceberg:iceberg-common": {
            "project": true,
            "transitive": [
                "org.apache.iceberg:iceberg-core"
            ]
        },
        "org.apache.iceberg:iceberg-core": {
            "project": true,
            "transitive": [
                "org.apache.iceberg:iceberg-data",
                "org.apache.iceberg:iceberg-orc",
                "org.apache.iceberg:iceberg-parquet"
            ]
        },
        "org.apache.iceberg:iceberg-data": {
            "project": true
        },
        "org.apache.iceberg:iceberg-orc": {
            "project": true
        },
        "org.apache.iceberg:iceberg-parquet": {
            "project": true
        },
        "org.apache.ivy:ivy": {
            "locked": "2.4.0",
            "transitive": [
                "org.apache.hive:hive-exec"
            ]
        },
        "org.apache.logging.log4j:log4j-1.2-api": {
            "locked": "2.6.2",
            "transitive": [
                "org.apache.hive:hive-common"
            ]
        },
        "org.apache.logging.log4j:log4j-api": {
            "locked": "2.6.2",
            "transitive": [
                "org.apache.logging.log4j:log4j-1.2-api",
                "org.apache.logging.log4j:log4j-core",
                "org.apache.logging.log4j:log4j-slf4j-impl",
                "org.apache.logging.log4j:log4j-web"
            ]
        },
        "org.apache.logging.log4j:log4j-core": {
            "locked": "2.6.2",
            "transitive": [
                "org.apache.logging.log4j:log4j-1.2-api",
                "org.apache.logging.log4j:log4j-web"
            ]
        },
        "org.apache.logging.log4j:log4j-slf4j-impl": {
            "locked": "2.6.2",
            "transitive": [
                "org.apache.hive.shims:hive-shims-common",
                "org.apache.hive:hive-common"
            ]
        },
        "org.apache.logging.log4j:log4j-web": {
            "locked": "2.6.2",
            "transitive": [
                "org.apache.hive:hive-common"
            ]
        },
        "org.apache.orc:orc-core": {
            "locked": "1.6.3",
            "transitive": [
                "org.apache.hive:hive-common",
                "org.apache.hive:hive-llap-server",
                "org.apache.iceberg:iceberg-orc"
            ]
        },
        "org.apache.orc:orc-shims": {
            "locked": "1.6.3",
            "transitive": [
                "org.apache.orc:orc-core"
            ]
        },
        "org.apache.parquet:parquet-avro": {
            "locked": "1.11.0",
            "transitive": [
                "org.apache.iceberg:iceberg-parquet"
            ]
        },
        "org.apache.parquet:parquet-column": {
            "locked": "1.11.0",
            "transitive": [
                "org.apache.parquet:parquet-avro",
                "org.apache.parquet:parquet-hadoop"
            ]
        },
        "org.apache.parquet:parquet-common": {
            "locked": "1.11.0",
            "transitive": [
                "org.apache.parquet:parquet-column",
                "org.apache.parquet:parquet-encoding"
            ]
        },
        "org.apache.parquet:parquet-encoding": {
            "locked": "1.11.0",
            "transitive": [
                "org.apache.parquet:parquet-column"
            ]
        },
        "org.apache.parquet:parquet-format-structures": {
            "locked": "1.11.0",
            "transitive": [
                "org.apache.parquet:parquet-avro",
                "org.apache.parquet:parquet-common",
                "org.apache.parquet:parquet-hadoop"
            ]
        },
        "org.apache.parquet:parquet-hadoop": {
            "locked": "1.11.0",
            "transitive": [
                "org.apache.parquet:parquet-avro"
            ]
        },
        "org.apache.parquet:parquet-hadoop-bundle": {
            "locked": "1.8.1",
            "transitive": [
                "org.apache.hive:hive-serde"
            ]
        },
        "org.apache.parquet:parquet-jackson": {
            "locked": "1.11.0",
            "transitive": [
                "org.apache.parquet:parquet-hadoop"
            ]
        },
        "org.apache.slider:slider-core": {
            "locked": "0.90.2-incubating",
            "transitive": [
                "org.apache.hive:hive-llap-server"
            ]
        },
        "org.apache.tez:hadoop-shim": {
            "locked": "0.9.1",
            "transitive": [
                "org.apache.tez:tez-common",
                "org.apache.tez:tez-dag",
                "org.apache.tez:tez-runtime-internals"
            ]
        },
        "org.apache.tez:tez-api": {
            "locked": "0.9.1",
            "transitive": [
                "org.apache.tez:tez-common",
                "org.apache.tez:tez-dag",
                "org.apache.tez:tez-mapreduce",
                "org.apache.tez:tez-runtime-internals",
                "org.apache.tez:tez-runtime-library"
            ]
        },
        "org.apache.tez:tez-common": {
            "locked": "0.9.1",
            "transitive": [
                "com.klarna:hiverunner",
                "org.apache.tez:tez-dag",
                "org.apache.tez:tez-mapreduce",
                "org.apache.tez:tez-runtime-internals",
                "org.apache.tez:tez-runtime-library"
            ]
        },
        "org.apache.tez:tez-dag": {
            "locked": "0.9.1",
            "transitive": [
                "com.klarna:hiverunner"
            ]
        },
        "org.apache.tez:tez-mapreduce": {
            "locked": "0.9.1",
            "transitive": [
                "com.klarna:hiverunner"
            ]
        },
        "org.apache.tez:tez-runtime-internals": {
            "locked": "0.9.1",
            "transitive": [
                "org.apache.tez:tez-dag"
            ]
        },
        "org.apache.tez:tez-runtime-library": {
            "locked": "0.9.1",
            "transitive": [
                "org.apache.tez:tez-dag",
                "org.apache.tez:tez-mapreduce"
            ]
        },
        "org.apache.thrift:libfb303": {
            "locked": "0.9.3",
            "transitive": [
                "org.apache.hive:hive-metastore",
                "org.apache.hive:hive-service",
                "org.apache.hive:hive-service-rpc"
            ]
        },
        "org.apache.thrift:libthrift": {
            "locked": "0.9.3",
            "transitive": [
                "co.cask.tephra:tephra-core",
                "org.apache.hive.shims:hive-shims-common",
                "org.apache.hive:hive-cli",
                "org.apache.hive:hive-jdbc",
                "org.apache.hive:hive-llap-server",
                "org.apache.hive:hive-metastore",
                "org.apache.hive:hive-serde",
                "org.apache.hive:hive-service",
                "org.apache.hive:hive-service-rpc",
                "org.apache.thrift:libfb303"
            ]
        },
        "org.apache.twill:twill-api": {
            "locked": "0.6.0-incubating",
            "transitive": [
                "org.apache.twill:twill-core",
                "org.apache.twill:twill-zookeeper"
            ]
        },
        "org.apache.twill:twill-common": {
            "locked": "0.6.0-incubating",
            "transitive": [
                "co.cask.tephra:tephra-core",
                "org.apache.twill:twill-api",
                "org.apache.twill:twill-discovery-api",
                "org.apache.twill:twill-zookeeper"
            ]
        },
        "org.apache.twill:twill-core": {
            "locked": "0.6.0-incubating",
            "transitive": [
                "co.cask.tephra:tephra-core"
            ]
        },
        "org.apache.twill:twill-discovery-api": {
            "locked": "0.6.0-incubating",
            "transitive": [
                "co.cask.tephra:tephra-core",
                "org.apache.twill:twill-api",
                "org.apache.twill:twill-discovery-core"
            ]
        },
        "org.apache.twill:twill-discovery-core": {
            "locked": "0.6.0-incubating",
            "transitive": [
                "co.cask.tephra:tephra-core",
                "org.apache.twill:twill-core"
            ]
        },
        "org.apache.twill:twill-zookeeper": {
            "locked": "0.6.0-incubating",
            "transitive": [
                "co.cask.tephra:tephra-core",
                "org.apache.twill:twill-core",
                "org.apache.twill:twill-discovery-core"
            ]
        },
        "org.apache.velocity:velocity": {
            "locked": "1.5",
            "transitive": [
                "org.apache.hive:hive-vector-code-gen"
            ]
        },
        "org.apache.yetus:audience-annotations": {
            "locked": "0.11.0",
            "transitive": [
                "org.apache.parquet:parquet-common"
            ]
        },
        "org.apache.zookeeper:zookeeper": {
            "locked": "3.4.6",
            "transitive": [
                "org.apache.curator:apache-curator",
                "org.apache.curator:curator-client",
                "org.apache.curator:curator-framework",
                "org.apache.curator:curator-recipes",
                "org.apache.hadoop:hadoop-auth",
                "org.apache.hadoop:hadoop-common",
                "org.apache.hadoop:hadoop-yarn-server-common",
                "org.apache.hadoop:hadoop-yarn-server-resourcemanager",
                "org.apache.hbase:hbase-client",
                "org.apache.hbase:hbase-server",
                "org.apache.hive.shims:hive-shims-common",
                "org.apache.hive:hive-exec",
                "org.apache.hive:hive-jdbc",
                "org.apache.hive:hive-llap-client",
                "org.apache.slider:slider-core",
                "org.apache.twill:twill-zookeeper"
            ]
        },
        "org.apiguardian:apiguardian-api": {
            "locked": "1.1.0",
            "transitive": [
                "org.junit.jupiter:junit-jupiter-api",
                "org.junit.jupiter:junit-jupiter-engine",
                "org.junit.jupiter:junit-jupiter-params",
                "org.junit.platform:junit-platform-commons",
                "org.junit.platform:junit-platform-engine"
            ]
        },
        "org.checkerframework:checker-qual": {
            "locked": "2.6.0",
            "transitive": [
                "com.github.ben-manes.caffeine:caffeine"
            ]
        },
        "org.codehaus.groovy:groovy-all": {
            "locked": "2.4.4",
            "transitive": [
                "org.apache.hive:hive-exec"
            ]
        },
        "org.codehaus.jackson:jackson-core-asl": {
            "locked": "1.9.13",
            "transitive": [
                "com.sun.jersey:jersey-json",
                "org.apache.hadoop:hadoop-common",
                "org.apache.hadoop:hadoop-hdfs",
                "org.apache.hadoop:hadoop-yarn-common",
                "org.apache.hadoop:hadoop-yarn-registry",
                "org.apache.hbase:hbase-server",
                "org.apache.slider:slider-core",
                "org.codehaus.jackson:jackson-jaxrs",
                "org.codehaus.jackson:jackson-mapper-asl",
                "org.codehaus.jackson:jackson-xc"
            ]
        },
        "org.codehaus.jackson:jackson-jaxrs": {
            "locked": "1.9.13",
            "transitive": [
                "com.sun.jersey:jersey-json",
                "org.apache.hadoop:hadoop-yarn-common",
                "org.apache.hbase:hbase-server",
                "org.apache.slider:slider-core"
            ]
        },
        "org.codehaus.jackson:jackson-mapper-asl": {
            "locked": "1.9.13",
            "transitive": [
                "com.sun.jersey:jersey-json",
                "org.apache.hadoop:hadoop-common",
                "org.apache.hadoop:hadoop-hdfs",
                "org.apache.hadoop:hadoop-yarn-common",
                "org.apache.hadoop:hadoop-yarn-registry",
                "org.apache.hbase:hbase-client",
                "org.apache.hbase:hbase-server",
                "org.apache.hive.hcatalog:hive-hcatalog-core",
                "org.apache.hive.hcatalog:hive-hcatalog-server-extensions",
                "org.apache.slider:slider-core",
                "org.codehaus.jackson:jackson-jaxrs",
                "org.codehaus.jackson:jackson-xc"
            ]
        },
        "org.codehaus.jackson:jackson-xc": {
            "locked": "1.9.13",
            "transitive": [
                "com.sun.jersey:jersey-json",
                "org.apache.hadoop:hadoop-yarn-common",
                "org.apache.slider:slider-core"
            ]
        },
        "org.codehaus.janino:commons-compiler": {
            "locked": "2.7.6",
            "transitive": [
                "org.apache.calcite:calcite-core",
                "org.codehaus.janino:janino"
            ]
        },
        "org.codehaus.janino:janino": {
            "locked": "2.7.6",
            "transitive": [
                "org.apache.calcite:calcite-core"
            ]
        },
        "org.codehaus.jettison:jettison": {
            "locked": "1.1",
            "transitive": [
                "com.sun.jersey:jersey-json",
                "org.apache.hadoop:hadoop-yarn-server-applicationhistoryservice",
                "org.apache.hadoop:hadoop-yarn-server-nodemanager",
                "org.apache.hadoop:hadoop-yarn-server-resourcemanager"
            ]
        },
        "org.datanucleus:datanucleus-api-jdo": {
            "locked": "4.2.4",
            "transitive": [
                "org.apache.hive:hive-metastore"
            ]
        },
        "org.datanucleus:datanucleus-core": {
            "locked": "4.1.17",
            "transitive": [
                "org.apache.hive:hive-exec",
                "org.apache.hive:hive-metastore"
            ]
        },
        "org.datanucleus:datanucleus-rdbms": {
            "locked": "4.1.19",
            "transitive": [
                "org.apache.hive:hive-metastore"
            ]
        },
        "org.datanucleus:javax.jdo": {
            "locked": "3.2.0-m3",
            "transitive": [
                "org.apache.hive:hive-metastore"
            ]
        },
        "org.eclipse.jetty.aggregate:jetty-all": {
            "locked": "7.6.0.v20120127",
            "transitive": [
                "org.apache.hive:hive-common",
                "org.apache.hive:hive-service"
            ]
        },
        "org.eclipse.jetty.orbit:javax.servlet": {
            "locked": "3.0.0.v201112011016",
            "transitive": [
                "org.apache.hive:hive-common"
            ]
        },
        "org.fusesource.leveldbjni:leveldbjni-all": {
            "locked": "1.8",
            "transitive": [
                "org.apache.hadoop:hadoop-hdfs",
                "org.apache.hadoop:hadoop-mapreduce-client-shuffle",
                "org.apache.hadoop:hadoop-yarn-server-applicationhistoryservice",
                "org.apache.hadoop:hadoop-yarn-server-common",
                "org.apache.hadoop:hadoop-yarn-server-nodemanager",
                "org.apache.hadoop:hadoop-yarn-server-resourcemanager"
            ]
        },
        "org.hamcrest:hamcrest-core": {
            "locked": "1.3",
            "transitive": [
                "junit:junit",
                "org.mockito:mockito-core"
            ]
        },
        "org.jamon:jamon-runtime": {
            "locked": "2.3.1",
            "transitive": [
                "org.apache.hbase:hbase-server",
                "org.apache.hive:hive-service"
            ]
        },
        "org.jetbrains:annotations": {
            "locked": "17.0.0",
            "transitive": [
                "org.apache.orc:orc-core"
            ]
        },
        "org.jruby.jcodings:jcodings": {
            "locked": "1.0.8",
            "transitive": [
                "org.apache.hbase:hbase-client",
                "org.jruby.joni:joni"
            ]
        },
        "org.jruby.joni:joni": {
            "locked": "2.1.2",
            "transitive": [
                "org.apache.hbase:hbase-client"
            ]
        },
        "org.junit.jupiter:junit-jupiter": {
            "locked": "5.6.0",
            "transitive": [
                "com.klarna:hiverunner"
            ]
        },
        "org.junit.jupiter:junit-jupiter-api": {
            "locked": "5.6.0",
            "transitive": [
                "org.junit.jupiter:junit-jupiter",
                "org.junit.jupiter:junit-jupiter-engine",
                "org.junit.jupiter:junit-jupiter-params"
            ]
        },
        "org.junit.jupiter:junit-jupiter-engine": {
            "locked": "5.6.0",
            "transitive": [
                "org.junit.jupiter:junit-jupiter"
            ]
        },
        "org.junit.jupiter:junit-jupiter-params": {
            "locked": "5.6.0",
            "transitive": [
                "org.junit.jupiter:junit-jupiter"
            ]
        },
        "org.junit.platform:junit-platform-commons": {
            "locked": "1.6.0",
            "transitive": [
                "org.junit.jupiter:junit-jupiter-api",
                "org.junit.platform:junit-platform-engine"
            ]
        },
        "org.junit.platform:junit-platform-engine": {
            "locked": "1.6.0",
            "transitive": [
                "org.junit.jupiter:junit-jupiter-engine"
            ]
        },
        "org.mockito:mockito-core": {
            "locked": "1.10.19"
        },
        "org.objenesis:objenesis": {
            "locked": "2.1",
            "transitive": [
                "com.esotericsoftware.kryo:kryo",
                "org.mockito:mockito-core"
            ]
        },
        "org.opentest4j:opentest4j": {
            "locked": "1.2.0",
            "transitive": [
                "org.junit.jupiter:junit-jupiter-api",
                "org.junit.platform:junit-platform-engine"
            ]
        },
        "org.ow2.asm:asm-all": {
            "locked": "5.0.2",
            "transitive": [
                "org.apache.twill:twill-core"
            ]
        },
        "org.reflections:reflections": {
            "locked": "0.9.8",
            "transitive": [
                "com.klarna:hiverunner"
            ]
        },
        "org.roaringbitmap:RoaringBitmap": {
            "locked": "0.4.9",
            "transitive": [
                "org.apache.tez:tez-runtime-library"
            ]
        },
        "org.slf4j:slf4j-api": {
            "locked": "1.7.25",
            "transitive": [
                "ch.qos.logback:logback-classic",
                "co.cask.tephra:tephra-core",
                "com.github.joshelser:dropwizard-metrics-hadoop-metrics2-reporter",
                "com.jolbox:bonecp",
                "com.ning:async-http-client",
                "com.yammer.metrics:metrics-core",
                "com.zaxxer:HikariCP",
                "io.dropwizard.metrics:metrics-core",
                "io.dropwizard.metrics:metrics-json",
                "io.dropwizard.metrics:metrics-jvm",
                "org.apache.avro:avro",
                "org.apache.calcite.avatica:avatica",
                "org.apache.calcite.avatica:avatica-metrics",
                "org.apache.calcite:calcite-core",
                "org.apache.calcite:calcite-druid",
                "org.apache.curator:curator-client",
                "org.apache.directory.api:api-asn1-api",
                "org.apache.directory.api:api-util",
                "org.apache.directory.server:apacheds-i18n",
                "org.apache.directory.server:apacheds-kerberos-codec",
                "org.apache.hadoop:hadoop-auth",
                "org.apache.hadoop:hadoop-common",
                "org.apache.hadoop:hadoop-mapreduce-client-app",
                "org.apache.hadoop:hadoop-mapreduce-client-common",
                "org.apache.hadoop:hadoop-mapreduce-client-core",
                "org.apache.hadoop:hadoop-mapreduce-client-jobclient",
                "org.apache.hadoop:hadoop-mapreduce-client-shuffle",
                "org.apache.hadoop:hadoop-yarn-common",
                "org.apache.hadoop:hadoop-yarn-server-nodemanager",
                "org.apache.hadoop:hadoop-yarn-server-resourcemanager",
                "org.apache.hive.hcatalog:hive-hcatalog-core",
                "org.apache.hive.hcatalog:hive-hcatalog-server-extensions",
                "org.apache.hive.hcatalog:hive-webhcat-java-client",
                "org.apache.hive.shims:hive-shims-0.23",
                "org.apache.hive.shims:hive-shims-common",
                "org.apache.hive.shims:hive-shims-scheduler",
                "org.apache.hive:hive-cli",
                "org.apache.hive:hive-common",
                "org.apache.hive:hive-exec",
                "org.apache.hive:hive-jdbc",
                "org.apache.hive:hive-llap-client",
                "org.apache.hive:hive-llap-common",
                "org.apache.hive:hive-llap-server",
                "org.apache.hive:hive-llap-tez",
                "org.apache.hive:hive-metastore",
                "org.apache.hive:hive-serde",
                "org.apache.hive:hive-service",
                "org.apache.hive:hive-service-rpc",
                "org.apache.hive:hive-shims",
                "org.apache.hive:hive-storage-api",
                "org.apache.hive:hive-vector-code-gen",
                "org.apache.iceberg:iceberg-api",
                "org.apache.iceberg:iceberg-common",
                "org.apache.iceberg:iceberg-core",
                "org.apache.iceberg:iceberg-data",
                "org.apache.iceberg:iceberg-orc",
                "org.apache.iceberg:iceberg-parquet",
                "org.apache.logging.log4j:log4j-slf4j-impl",
                "org.apache.orc:orc-core",
                "org.apache.orc:orc-shims",
                "org.apache.parquet:parquet-common",
                "org.apache.parquet:parquet-format-structures",
                "org.apache.slider:slider-core",
                "org.apache.tez:hadoop-shim",
                "org.apache.tez:tez-api",
                "org.apache.tez:tez-dag",
                "org.apache.tez:tez-mapreduce",
                "org.apache.tez:tez-runtime-library",
                "org.apache.thrift:libthrift",
                "org.apache.twill:twill-common",
                "org.apache.twill:twill-core",
                "org.apache.twill:twill-zookeeper",
                "org.apache.zookeeper:zookeeper",
                "org.slf4j:slf4j-simple"
            ]
        },
        "org.slf4j:slf4j-simple": {
            "locked": "1.7.25"
        },
        "org.sonatype.sisu.inject:cglib": {
            "locked": "2.2.1-v20090111",
            "transitive": [
                "com.google.inject:guice"
            ]
        },
        "org.threeten:threeten-extra": {
            "locked": "1.5.0",
            "transitive": [
                "org.apache.orc:orc-core"
            ]
        },
        "org.xerial.snappy:snappy-java": {
            "locked": "1.1.7.3",
            "transitive": [
                "org.apache.parquet:parquet-hadoop"
            ]
        },
        "oro:oro": {
            "locked": "2.0.8",
            "transitive": [
                "org.apache.velocity:velocity"
            ]
        },
        "stax:stax-api": {
            "locked": "1.0.1",
            "transitive": [
                "org.apache.hive:hive-exec",
                "org.codehaus.jettison:jettison"
            ]
        },
        "tomcat:jasper-compiler": {
            "locked": "5.5.23",
            "transitive": [
                "org.apache.hbase:hbase-server",
                "org.apache.hive:hive-service",
                "org.apache.hive:hive-service-rpc"
            ]
        },
        "tomcat:jasper-runtime": {
            "locked": "5.5.23",
            "transitive": [
                "org.apache.hbase:hbase-server",
                "org.apache.hive:hive-service",
                "org.apache.hive:hive-service-rpc"
            ]
        },
        "xerces:xercesImpl": {
            "locked": "2.9.1",
            "transitive": [
                "org.apache.hadoop:hadoop-hdfs"
            ]
        },
        "xml-apis:xml-apis": {
            "locked": "1.3.04",
            "transitive": [
                "dom4j:dom4j",
                "xerces:xercesImpl"
            ]
        },
        "xmlenc:xmlenc": {
            "locked": "0.52",
            "transitive": [
                "org.apache.hadoop:hadoop-common",
                "org.apache.hadoop:hadoop-hdfs"
            ]
        }
    },
    "testRuntimeClasspath": {
        "ant:ant": {
            "locked": "1.6.5",
            "transitive": [
                "tomcat:jasper-compiler"
            ]
        },
        "aopalliance:aopalliance": {
            "locked": "1.0",
            "transitive": [
                "com.google.inject:guice"
            ]
        },
        "asm:asm": {
            "locked": "3.1",
            "transitive": [
                "asm:asm-tree",
                "com.sun.jersey:jersey-server",
                "org.sonatype.sisu.inject:cglib"
            ]
        },
        "asm:asm-commons": {
            "locked": "3.1",
            "transitive": [
                "org.eclipse.jetty.aggregate:jetty-all"
            ]
        },
        "asm:asm-tree": {
            "locked": "3.1",
            "transitive": [
                "asm:asm-commons"
            ]
        },
        "ch.qos.logback:logback-classic": {
            "locked": "1.0.9",
            "transitive": [
                "co.cask.tephra:tephra-core",
                "org.apache.twill:twill-core",
                "org.apache.twill:twill-zookeeper"
            ]
        },
        "ch.qos.logback:logback-core": {
            "locked": "1.0.9",
            "transitive": [
                "ch.qos.logback:logback-classic",
                "co.cask.tephra:tephra-core",
                "org.apache.twill:twill-core",
                "org.apache.twill:twill-zookeeper"
            ]
        },
        "co.cask.tephra:tephra-api": {
            "locked": "0.6.0",
            "transitive": [
                "co.cask.tephra:tephra-core",
                "co.cask.tephra:tephra-hbase-compat-1.0",
                "org.apache.hive:hive-metastore"
            ]
        },
        "co.cask.tephra:tephra-core": {
            "locked": "0.6.0",
            "transitive": [
                "co.cask.tephra:tephra-hbase-compat-1.0",
                "org.apache.hive:hive-metastore"
            ]
        },
        "co.cask.tephra:tephra-hbase-compat-1.0": {
            "locked": "0.6.0",
            "transitive": [
                "org.apache.hive:hive-metastore"
            ]
        },
        "com.beust:jcommander": {
            "locked": "1.30",
            "transitive": [
                "org.apache.slider:slider-core"
            ]
        },
        "com.esotericsoftware.kryo:kryo": {
            "locked": "2.24.0",
            "requested": "2.24.0"
        },
        "com.esotericsoftware.minlog:minlog": {
            "locked": "1.2",
            "transitive": [
                "com.esotericsoftware.kryo:kryo"
            ]
        },
        "com.fasterxml.jackson.core:jackson-annotations": {
            "locked": "2.10.2",
            "requested": "2.6.5",
            "transitive": [
                "com.fasterxml.jackson.core:jackson-databind",
                "org.apache.calcite.avatica:avatica"
            ]
        },
        "com.fasterxml.jackson.core:jackson-core": {
            "locked": "2.10.2",
            "transitive": [
                "com.fasterxml.jackson.core:jackson-databind",
                "org.apache.avro:avro",
                "org.apache.calcite.avatica:avatica",
                "org.apache.iceberg:iceberg-core"
            ]
        },
        "com.fasterxml.jackson.core:jackson-databind": {
            "locked": "2.10.2",
            "transitive": [
                "io.dropwizard.metrics:metrics-json",
                "org.apache.avro:avro",
                "org.apache.calcite.avatica:avatica",
                "org.apache.hive:hive-common",
                "org.apache.iceberg:iceberg-core"
            ]
        },
        "com.github.ben-manes.caffeine:caffeine": {
            "locked": "2.7.0",
            "transitive": [
                "org.apache.iceberg:iceberg-core"
            ]
        },
        "com.github.joshelser:dropwizard-metrics-hadoop-metrics2-reporter": {
            "locked": "0.1.2",
            "transitive": [
                "org.apache.hive:hive-common"
            ]
        },
        "com.github.stephenc.findbugs:findbugs-annotations": {
            "locked": "1.3.9-1",
            "transitive": [
                "org.apache.hbase:hbase-annotations",
                "org.apache.hbase:hbase-client",
                "org.apache.hbase:hbase-common",
                "org.apache.hbase:hbase-hadoop-compat",
                "org.apache.hbase:hbase-hadoop2-compat",
                "org.apache.hbase:hbase-prefix-tree",
                "org.apache.hbase:hbase-procedure",
                "org.apache.hbase:hbase-protocol",
                "org.apache.hbase:hbase-server",
                "org.apache.iceberg:iceberg-api",
                "org.apache.iceberg:iceberg-common",
                "org.apache.iceberg:iceberg-core",
                "org.apache.iceberg:iceberg-data",
                "org.apache.iceberg:iceberg-orc",
                "org.apache.iceberg:iceberg-parquet"
            ]
        },
        "com.google.code.findbugs:jsr305": {
            "locked": "3.0.0",
            "transitive": [
                "org.apache.calcite:calcite-core",
                "org.apache.hadoop:hadoop-common",
                "org.apache.hive:hive-serde",
                "org.apache.tez:tez-api",
                "org.apache.tez:tez-dag",
                "org.apache.tez:tez-runtime-internals",
                "org.apache.twill:twill-api",
                "org.apache.twill:twill-common",
                "org.apache.twill:twill-zookeeper"
            ]
        },
        "com.google.code.gson:gson": {
            "locked": "2.2.4",
            "transitive": [
                "co.cask.tephra:tephra-core",
                "org.apache.hadoop:hadoop-common",
                "org.apache.hive:hive-exec",
                "org.apache.slider:slider-core",
                "org.apache.twill:twill-core",
                "org.apache.twill:twill-discovery-core"
            ]
        },
        "com.google.errorprone:error_prone_annotations": {
            "locked": "2.3.3",
            "transitive": [
                "com.github.ben-manes.caffeine:caffeine"
            ]
        },
        "com.google.guava:guava": {
            "locked": "18.0",
            "transitive": [
                "co.cask.tephra:tephra-core",
                "com.jolbox:bonecp",
                "org.apache.calcite:calcite-core",
                "org.apache.calcite:calcite-druid",
                "org.apache.calcite:calcite-linq4j",
                "org.apache.curator:apache-curator",
                "org.apache.curator:curator-client",
                "org.apache.curator:curator-framework",
                "org.apache.curator:curator-recipes",
                "org.apache.hadoop:hadoop-common",
                "org.apache.hadoop:hadoop-hdfs",
                "org.apache.hadoop:hadoop-yarn-api",
                "org.apache.hadoop:hadoop-yarn-client",
                "org.apache.hadoop:hadoop-yarn-common",
                "org.apache.hadoop:hadoop-yarn-server-applicationhistoryservice",
                "org.apache.hadoop:hadoop-yarn-server-common",
                "org.apache.hadoop:hadoop-yarn-server-nodemanager",
                "org.apache.hadoop:hadoop-yarn-server-resourcemanager",
                "org.apache.hadoop:hadoop-yarn-server-web-proxy",
                "org.apache.hbase:hbase-client",
                "org.apache.hbase:hbase-common",
                "org.apache.hbase:hbase-hadoop2-compat",
                "org.apache.hbase:hbase-prefix-tree",
                "org.apache.hbase:hbase-procedure",
                "org.apache.hbase:hbase-server",
                "org.apache.hive.hcatalog:hive-hcatalog-core",
                "org.apache.hive.shims:hive-shims-common",
                "org.apache.hive:hive-metastore",
                "org.apache.hive:hive-vector-code-gen",
                "org.apache.slider:slider-core",
                "org.apache.tez:tez-api",
                "org.apache.tez:tez-common",
                "org.apache.tez:tez-dag",
                "org.apache.tez:tez-mapreduce",
                "org.apache.tez:tez-runtime-internals",
                "org.apache.tez:tez-runtime-library",
                "org.apache.twill:twill-core",
                "org.apache.twill:twill-zookeeper",
                "org.reflections:reflections"
            ]
        },
        "com.google.inject.extensions:guice-assistedinject": {
            "locked": "3.0",
            "transitive": [
                "co.cask.tephra:tephra-core"
            ]
        },
        "com.google.inject.extensions:guice-servlet": {
            "locked": "3.0",
            "transitive": [
                "com.sun.jersey.contribs:jersey-guice",
                "org.apache.hadoop:hadoop-mapreduce-client-common",
                "org.apache.hadoop:hadoop-mapreduce-client-core",
                "org.apache.hadoop:hadoop-yarn-common",
                "org.apache.hadoop:hadoop-yarn-server-applicationhistoryservice",
                "org.apache.hadoop:hadoop-yarn-server-resourcemanager",
                "org.apache.slider:slider-core"
            ]
        },
        "com.google.inject:guice": {
            "locked": "3.0",
            "transitive": [
                "co.cask.tephra:tephra-core",
                "com.google.inject.extensions:guice-assistedinject",
                "com.google.inject.extensions:guice-servlet",
                "com.sun.jersey.contribs:jersey-guice",
                "org.apache.hadoop:hadoop-yarn-common",
                "org.apache.hadoop:hadoop-yarn-server-applicationhistoryservice",
                "org.apache.hadoop:hadoop-yarn-server-nodemanager",
                "org.apache.hadoop:hadoop-yarn-server-resourcemanager"
            ]
        },
        "com.google.protobuf:protobuf-java": {
            "locked": "3.0.0-beta-1",
            "transitive": [
                "org.apache.calcite.avatica:avatica",
                "org.apache.hadoop:hadoop-common",
                "org.apache.hadoop:hadoop-hdfs",
                "org.apache.hadoop:hadoop-mapreduce-client-app",
                "org.apache.hadoop:hadoop-mapreduce-client-common",
                "org.apache.hadoop:hadoop-mapreduce-client-core",
                "org.apache.hadoop:hadoop-mapreduce-client-jobclient",
                "org.apache.hadoop:hadoop-mapreduce-client-shuffle",
                "org.apache.hadoop:hadoop-yarn-api",
                "org.apache.hadoop:hadoop-yarn-common",
                "org.apache.hadoop:hadoop-yarn-server-applicationhistoryservice",
                "org.apache.hadoop:hadoop-yarn-server-common",
                "org.apache.hadoop:hadoop-yarn-server-nodemanager",
                "org.apache.hadoop:hadoop-yarn-server-resourcemanager",
                "org.apache.hbase:hbase-client",
                "org.apache.hbase:hbase-common",
                "org.apache.hbase:hbase-protocol",
                "org.apache.hbase:hbase-server",
                "org.apache.hive:hive-metastore",
                "org.apache.orc:orc-core",
                "org.apache.slider:slider-core",
                "org.apache.tez:tez-api",
                "org.apache.tez:tez-common",
                "org.apache.tez:tez-dag",
                "org.apache.tez:tez-mapreduce",
                "org.apache.tez:tez-runtime-internals",
                "org.apache.tez:tez-runtime-library"
            ]
        },
        "com.jamesmurty.utils:java-xmlbuilder": {
            "locked": "0.4",
            "transitive": [
                "net.java.dev.jets3t:jets3t"
            ]
        },
        "com.jcraft:jsch": {
            "locked": "0.1.42",
            "transitive": [
                "org.apache.hadoop:hadoop-common"
            ]
        },
        "com.jolbox:bonecp": {
            "locked": "0.8.0.RELEASE",
            "transitive": [
                "org.apache.hive:hive-metastore"
            ]
        },
        "com.klarna:hiverunner": {
            "locked": "5.2.1",
            "requested": "5.2.1"
        },
        "com.lmax:disruptor": {
            "locked": "3.3.0",
            "transitive": [
                "org.apache.hbase:hbase-server"
            ]
        },
        "com.ning:async-http-client": {
            "locked": "1.8.16",
            "transitive": [
                "org.apache.tez:tez-runtime-library"
            ]
        },
        "com.sun.jersey.contribs:jersey-guice": {
            "locked": "1.9",
            "transitive": [
                "org.apache.hadoop:hadoop-yarn-common",
                "org.apache.hadoop:hadoop-yarn-server-applicationhistoryservice",
                "org.apache.hadoop:hadoop-yarn-server-nodemanager",
                "org.apache.hadoop:hadoop-yarn-server-resourcemanager"
            ]
        },
        "com.sun.jersey:jersey-client": {
            "locked": "1.9",
            "transitive": [
                "org.apache.hadoop:hadoop-yarn-common",
                "org.apache.hadoop:hadoop-yarn-server-applicationhistoryservice",
                "org.apache.hadoop:hadoop-yarn-server-nodemanager",
                "org.apache.hadoop:hadoop-yarn-server-resourcemanager",
                "org.apache.slider:slider-core",
                "org.apache.tez:tez-api"
            ]
        },
        "com.sun.jersey:jersey-core": {
            "locked": "1.9",
            "transitive": [
                "com.sun.jersey:jersey-client",
                "com.sun.jersey:jersey-json",
                "com.sun.jersey:jersey-server",
                "org.apache.hadoop:hadoop-common",
                "org.apache.hadoop:hadoop-hdfs",
                "org.apache.hadoop:hadoop-yarn-common",
                "org.apache.hadoop:hadoop-yarn-server-applicationhistoryservice",
                "org.apache.hadoop:hadoop-yarn-server-nodemanager",
                "org.apache.hadoop:hadoop-yarn-server-resourcemanager",
                "org.apache.hbase:hbase-server"
            ]
        },
        "com.sun.jersey:jersey-json": {
            "locked": "1.9",
            "transitive": [
                "org.apache.hadoop:hadoop-common",
                "org.apache.hadoop:hadoop-yarn-common",
                "org.apache.hadoop:hadoop-yarn-server-applicationhistoryservice",
                "org.apache.hadoop:hadoop-yarn-server-nodemanager",
                "org.apache.hadoop:hadoop-yarn-server-resourcemanager",
                "org.apache.slider:slider-core",
                "org.apache.tez:tez-api"
            ]
        },
        "com.sun.jersey:jersey-server": {
            "locked": "1.9",
            "transitive": [
                "com.sun.jersey.contribs:jersey-guice",
                "org.apache.hadoop:hadoop-common",
                "org.apache.hadoop:hadoop-hdfs",
                "org.apache.hadoop:hadoop-yarn-common",
                "org.apache.hbase:hbase-server",
                "org.apache.slider:slider-core"
            ]
        },
        "com.sun.xml.bind:jaxb-impl": {
            "locked": "2.2.3-1",
            "transitive": [
                "com.sun.jersey:jersey-json"
            ]
        },
        "com.tdunning:json": {
            "locked": "1.8",
            "transitive": [
                "org.apache.hive:hive-common",
                "org.apache.hive:hive-llap-server"
            ]
        },
        "com.yammer.metrics:metrics-core": {
            "locked": "2.2.0",
            "transitive": [
                "org.apache.hbase:hbase-hadoop2-compat",
                "org.apache.hbase:hbase-server"
            ]
        },
        "com.zaxxer:HikariCP": {
            "locked": "2.5.1",
            "transitive": [
                "org.apache.hive:hive-metastore"
            ]
        },
        "commons-beanutils:commons-beanutils": {
            "locked": "1.7.0",
            "transitive": [
                "commons-digester:commons-digester"
            ]
        },
        "commons-beanutils:commons-beanutils-core": {
            "locked": "1.8.0",
            "transitive": [
                "commons-configuration:commons-configuration"
            ]
        },
        "commons-cli:commons-cli": {
            "locked": "1.2",
            "transitive": [
                "org.apache.hadoop:hadoop-common",
                "org.apache.hadoop:hadoop-hdfs",
                "org.apache.hadoop:hadoop-yarn-client",
                "org.apache.hadoop:hadoop-yarn-common",
                "org.apache.hbase:hbase-server",
                "org.apache.hive:hive-cli",
                "org.apache.hive:hive-common",
                "org.apache.hive:hive-metastore",
                "org.apache.hive:hive-service",
                "org.apache.hive:hive-service-rpc",
                "org.apache.tez:tez-dag"
            ]
        },
        "commons-codec:commons-codec": {
            "locked": "1.9",
            "transitive": [
                "commons-httpclient:commons-httpclient",
                "net.java.dev.jets3t:jets3t",
                "org.apache.hadoop:hadoop-auth",
                "org.apache.hadoop:hadoop-common",
                "org.apache.hadoop:hadoop-hdfs",
                "org.apache.hadoop:hadoop-yarn-common",
                "org.apache.hadoop:hadoop-yarn-server-nodemanager",
                "org.apache.hbase:hbase-client",
                "org.apache.hbase:hbase-common",
                "org.apache.hbase:hbase-server",
                "org.apache.hive:hive-exec",
                "org.apache.hive:hive-llap-server",
                "org.apache.hive:hive-serde",
                "org.apache.hive:hive-service",
                "org.apache.hive:hive-service-rpc",
                "org.apache.httpcomponents:httpclient",
                "org.apache.tez:tez-dag",
                "org.apache.tez:tez-runtime-library"
            ]
        },
        "commons-collections:commons-collections": {
            "locked": "3.2.2",
            "transitive": [
                "commons-configuration:commons-configuration",
                "org.apache.hadoop:hadoop-common",
                "org.apache.hadoop:hadoop-yarn-server-applicationhistoryservice",
                "org.apache.hbase:hbase-common",
                "org.apache.hbase:hbase-server",
                "org.apache.tez:tez-mapreduce"
            ]
        },
        "commons-configuration:commons-configuration": {
            "locked": "1.6",
            "transitive": [
                "org.apache.hadoop:hadoop-common"
            ]
        },
        "commons-daemon:commons-daemon": {
            "locked": "1.0.13",
            "transitive": [
                "org.apache.hadoop:hadoop-hdfs"
            ]
        },
        "commons-dbcp:commons-dbcp": {
            "locked": "1.4",
            "transitive": [
                "org.apache.calcite:calcite-core",
                "org.apache.hive:hive-metastore"
            ]
        },
        "commons-digester:commons-digester": {
            "locked": "1.8",
            "transitive": [
                "commons-configuration:commons-configuration"
            ]
        },
        "commons-el:commons-el": {
            "locked": "1.0",
            "transitive": [
                "tomcat:jasper-runtime"
            ]
        },
        "commons-httpclient:commons-httpclient": {
            "locked": "3.1",
            "transitive": [
                "org.apache.hadoop:hadoop-common",
                "org.apache.hbase:hbase-server",
                "org.apache.hive:hive-exec",
                "org.apache.slider:slider-core"
            ]
        },
        "commons-io:commons-io": {
            "locked": "2.4",
            "transitive": [
                "org.apache.hadoop:hadoop-common",
                "org.apache.hadoop:hadoop-hdfs",
                "org.apache.hadoop:hadoop-yarn-common",
                "org.apache.hadoop:hadoop-yarn-server-resourcemanager",
                "org.apache.hbase:hbase-client",
                "org.apache.hbase:hbase-common",
                "org.apache.hbase:hbase-server",
                "org.apache.hive:hive-exec",
                "org.apache.slider:slider-core",
                "org.apache.tez:tez-api"
            ]
        },
        "commons-lang:commons-lang": {
            "locked": "2.6",
            "transitive": [
                "commons-configuration:commons-configuration",
                "org.apache.hadoop:hadoop-common",
                "org.apache.hadoop:hadoop-hdfs",
                "org.apache.hadoop:hadoop-yarn-api",
                "org.apache.hadoop:hadoop-yarn-client",
                "org.apache.hadoop:hadoop-yarn-common",
                "org.apache.hadoop:hadoop-yarn-server-nodemanager",
                "org.apache.hadoop:hadoop-yarn-server-resourcemanager",
                "org.apache.hbase:hbase-client",
                "org.apache.hbase:hbase-common",
                "org.apache.hbase:hbase-hadoop2-compat",
                "org.apache.hbase:hbase-server",
                "org.apache.hive.shims:hive-shims-0.23",
                "org.apache.hive.shims:hive-shims-common",
                "org.apache.hive:hive-cli",
                "org.apache.hive:hive-common",
                "org.apache.hive:hive-llap-server",
                "org.apache.hive:hive-metastore",
                "org.apache.hive:hive-serde",
                "org.apache.hive:hive-service",
                "org.apache.hive:hive-storage-api",
                "org.apache.hive:hive-vector-code-gen",
                "org.apache.orc:orc-core",
                "org.apache.slider:slider-core",
                "org.apache.tez:tez-api",
                "org.apache.tez:tez-dag",
                "org.apache.tez:tez-mapreduce",
                "org.apache.tez:tez-runtime-library",
                "org.apache.velocity:velocity"
            ]
        },
        "commons-logging:commons-logging": {
            "locked": "1.2",
            "transitive": [
                "commons-beanutils:commons-beanutils",
                "commons-beanutils:commons-beanutils-core",
                "commons-configuration:commons-configuration",
                "commons-digester:commons-digester",
                "commons-el:commons-el",
                "commons-httpclient:commons-httpclient",
                "net.java.dev.jets3t:jets3t",
                "net.sf.jpam:jpam",
                "org.apache.hadoop:hadoop-common",
                "org.apache.hadoop:hadoop-hdfs",
                "org.apache.hadoop:hadoop-yarn-api",
                "org.apache.hadoop:hadoop-yarn-client",
                "org.apache.hadoop:hadoop-yarn-common",
                "org.apache.hadoop:hadoop-yarn-server-applicationhistoryservice",
                "org.apache.hadoop:hadoop-yarn-server-common",
                "org.apache.hadoop:hadoop-yarn-server-nodemanager",
                "org.apache.hadoop:hadoop-yarn-server-resourcemanager",
                "org.apache.hadoop:hadoop-yarn-server-web-proxy",
                "org.apache.hbase:hbase-client",
                "org.apache.hbase:hbase-common",
                "org.apache.hbase:hbase-hadoop-compat",
                "org.apache.hbase:hbase-hadoop2-compat",
                "org.apache.hbase:hbase-prefix-tree",
                "org.apache.hbase:hbase-procedure",
                "org.apache.hbase:hbase-protocol",
                "org.apache.hbase:hbase-server",
                "org.apache.httpcomponents:httpclient",
                "org.apache.slider:slider-core"
            ]
        },
        "commons-net:commons-net": {
            "locked": "3.1",
            "transitive": [
                "org.apache.hadoop:hadoop-common"
            ]
        },
        "commons-pool:commons-pool": {
            "locked": "1.6",
            "transitive": [
                "commons-dbcp:commons-dbcp",
                "org.apache.hive:hive-metastore",
                "org.apache.parquet:parquet-hadoop"
            ]
        },
        "dom4j:dom4j": {
            "locked": "1.6.1",
            "transitive": [
                "org.reflections:reflections"
            ]
        },
        "io.airlift:aircompressor": {
            "locked": "0.15",
            "transitive": [
                "org.apache.orc:orc-core"
            ]
        },
        "io.dropwizard.metrics:metrics-core": {
            "locked": "3.1.2",
            "transitive": [
                "co.cask.tephra:tephra-core",
                "com.github.joshelser:dropwizard-metrics-hadoop-metrics2-reporter",
                "io.dropwizard.metrics:metrics-json",
                "io.dropwizard.metrics:metrics-jvm",
                "org.apache.hive:hive-common"
            ]
        },
        "io.dropwizard.metrics:metrics-json": {
            "locked": "3.1.0",
            "transitive": [
                "org.apache.hive:hive-common"
            ]
        },
        "io.dropwizard.metrics:metrics-jvm": {
            "locked": "3.1.0",
            "transitive": [
                "org.apache.hive:hive-common"
            ]
        },
        "io.netty:netty": {
            "locked": "3.9.2.Final",
            "transitive": [
                "com.ning:async-http-client",
                "org.apache.hadoop:hadoop-hdfs",
                "org.apache.hadoop:hadoop-mapreduce-client-common",
                "org.apache.hadoop:hadoop-mapreduce-client-core",
                "org.apache.hive:hive-llap-server",
                "org.apache.zookeeper:zookeeper"
            ]
        },
        "io.netty:netty-all": {
            "locked": "4.0.23.Final",
            "transitive": [
                "org.apache.hadoop:hadoop-hdfs",
                "org.apache.hbase:hbase-client",
                "org.apache.hbase:hbase-prefix-tree",
                "org.apache.hbase:hbase-server"
            ]
        },
        "it.unimi.dsi:fastutil": {
            "locked": "6.5.6",
            "transitive": [
                "co.cask.tephra:tephra-core"
            ]
        },
        "jakarta.jms:jakarta.jms-api": {
            "locked": "2.0.2",
            "transitive": [
                "org.apache.hive.hcatalog:hive-hcatalog-server-extensions"
            ]
        },
        "javassist:javassist": {
            "locked": "3.12.1.GA",
            "transitive": [
                "org.reflections:reflections"
            ]
        },
        "javax.activation:activation": {
            "locked": "1.1",
            "transitive": [
                "javax.mail:mail",
                "org.eclipse.jetty.aggregate:jetty-all"
            ]
        },
        "javax.annotation:javax.annotation-api": {
            "locked": "1.3.2",
            "transitive": [
                "org.apache.parquet:parquet-format-structures"
            ]
        },
        "javax.inject:javax.inject": {
            "locked": "1",
            "transitive": [
                "com.google.inject:guice",
                "com.sun.jersey.contribs:jersey-guice"
            ]
        },
        "javax.jdo:jdo-api": {
            "locked": "3.0.1",
            "transitive": [
                "org.apache.hive:hive-metastore"
            ]
        },
        "javax.mail:mail": {
            "locked": "1.4.1",
            "transitive": [
                "org.eclipse.jetty.aggregate:jetty-all"
            ]
        },
        "javax.servlet.jsp:jsp-api": {
            "locked": "2.1",
            "transitive": [
                "org.apache.hadoop:hadoop-common",
                "org.apache.slider:slider-core"
            ]
        },
        "javax.servlet:jsp-api": {
            "locked": "2.0",
            "transitive": [
                "tomcat:jasper-compiler"
            ]
        },
        "javax.servlet:servlet-api": {
            "locked": "2.5",
            "transitive": [
                "javax.servlet:jsp-api",
                "org.apache.hadoop:hadoop-common",
                "org.apache.hadoop:hadoop-hdfs",
                "org.apache.hadoop:hadoop-yarn-common",
                "org.apache.hadoop:hadoop-yarn-server-nodemanager",
                "org.apache.hadoop:hadoop-yarn-server-web-proxy",
                "org.apache.slider:slider-core",
                "org.apache.tez:tez-dag",
                "org.eclipse.jetty.aggregate:jetty-all",
                "tomcat:jasper-runtime"
            ]
        },
        "javax.transaction:jta": {
            "locked": "1.1",
            "transitive": [
                "javax.jdo:jdo-api"
            ]
        },
        "javax.transaction:transaction-api": {
            "locked": "1.1",
            "transitive": [
                "org.datanucleus:javax.jdo"
            ]
        },
        "javax.xml.bind:jaxb-api": {
            "locked": "2.2.11",
            "transitive": [
                "com.sun.xml.bind:jaxb-impl",
                "org.apache.hadoop:hadoop-yarn-common",
                "org.apache.hadoop:hadoop-yarn-server-applicationhistoryservice",
                "org.apache.hadoop:hadoop-yarn-server-nodemanager",
                "org.apache.hadoop:hadoop-yarn-server-resourcemanager",
                "org.apache.orc:orc-core"
            ]
        },
        "javolution:javolution": {
            "locked": "5.5.1",
            "transitive": [
                "org.apache.hive:hive-metastore"
            ]
        },
        "jline:jline": {
            "locked": "2.12",
            "transitive": [
                "org.apache.hive:hive-cli",
                "org.apache.hive:hive-common",
                "org.apache.zookeeper:zookeeper"
            ]
        },
        "joda-time:joda-time": {
            "locked": "2.8.1",
            "transitive": [
                "org.apache.calcite:calcite-druid",
                "org.apache.hive:hive-common"
            ]
        },
        "junit:junit": {
            "locked": "4.12",
            "transitive": [
                "org.apache.hbase:hbase-annotations",
                "org.apache.hbase:hbase-client",
                "org.apache.hbase:hbase-common",
                "org.apache.hbase:hbase-hadoop-compat",
                "org.apache.hbase:hbase-hadoop2-compat",
                "org.apache.hbase:hbase-prefix-tree",
                "org.apache.hbase:hbase-procedure",
                "org.apache.hbase:hbase-protocol",
                "org.apache.hbase:hbase-server"
            ]
        },
        "log4j:log4j": {
            "locked": "1.2.17",
            "transitive": [
                "org.apache.hadoop:hadoop-auth",
                "org.apache.hadoop:hadoop-common",
                "org.apache.hadoop:hadoop-hdfs",
                "org.apache.hadoop:hadoop-yarn-client",
                "org.apache.hadoop:hadoop-yarn-common",
                "org.apache.hadoop:hadoop-yarn-server-resourcemanager",
                "org.apache.hbase:hbase-annotations",
                "org.apache.hbase:hbase-common",
                "org.apache.hbase:hbase-hadoop-compat",
                "org.apache.hbase:hbase-hadoop2-compat",
                "org.apache.hbase:hbase-prefix-tree",
                "org.apache.hbase:hbase-procedure",
                "org.apache.hbase:hbase-protocol",
                "org.apache.hbase:hbase-server",
                "org.apache.slider:slider-core",
                "org.apache.zookeeper:zookeeper"
            ]
        },
        "net.hydromatic:eigenbase-properties": {
            "locked": "1.1.5",
            "transitive": [
                "org.apache.calcite:calcite-core"
            ]
        },
        "net.java.dev.jets3t:jets3t": {
            "locked": "0.9.0",
            "transitive": [
                "org.apache.hadoop:hadoop-common"
            ]
        },
        "net.sf.jpam:jpam": {
            "locked": "1.1",
            "transitive": [
                "org.apache.hive:hive-service"
            ]
        },
        "net.sf.opencsv:opencsv": {
            "locked": "2.3",
            "transitive": [
                "org.apache.hive:hive-serde"
            ]
        },
        "org.antlr:ST4": {
            "locked": "4.0.4",
            "transitive": [
                "org.apache.hive:hive-exec"
            ]
        },
        "org.antlr:antlr-runtime": {
            "locked": "3.5.2",
            "transitive": [
                "org.antlr:ST4",
                "org.apache.hive:hive-exec",
                "org.apache.hive:hive-metastore"
            ]
        },
        "org.apache.ant:ant": {
            "locked": "1.9.1",
            "transitive": [
                "org.apache.hive:hive-common",
                "org.apache.hive:hive-exec",
                "org.apache.hive:hive-vector-code-gen"
            ]
        },
        "org.apache.ant:ant-launcher": {
            "locked": "1.9.1",
            "transitive": [
                "org.apache.ant:ant"
            ]
        },
        "org.apache.avro:avro": {
            "locked": "1.9.2",
            "transitive": [
                "org.apache.hadoop:hadoop-common",
                "org.apache.hadoop:hadoop-mapreduce-client-common",
                "org.apache.hadoop:hadoop-mapreduce-client-core",
                "org.apache.hive:hive-llap-server",
                "org.apache.hive:hive-serde",
                "org.apache.iceberg:iceberg-core",
                "org.apache.slider:slider-core"
            ]
        },
        "org.apache.calcite.avatica:avatica": {
            "locked": "1.8.0",
            "transitive": [
                "org.apache.calcite:calcite-core"
            ]
        },
        "org.apache.calcite.avatica:avatica-metrics": {
            "locked": "1.8.0",
            "transitive": [
                "org.apache.calcite.avatica:avatica"
            ]
        },
        "org.apache.calcite:calcite-core": {
            "locked": "1.10.0",
            "transitive": [
                "org.apache.calcite:calcite-druid",
                "org.apache.hive:hive-exec"
            ]
        },
        "org.apache.calcite:calcite-druid": {
            "locked": "1.10.0",
            "transitive": [
                "org.apache.hive:hive-exec"
            ]
        },
        "org.apache.calcite:calcite-linq4j": {
            "locked": "1.10.0",
            "transitive": [
                "org.apache.calcite:calcite-core",
                "org.apache.calcite:calcite-druid"
            ]
        },
        "org.apache.commons:commons-collections4": {
            "locked": "4.1",
            "transitive": [
                "org.apache.tez:tez-api",
                "org.apache.tez:tez-dag"
            ]
        },
        "org.apache.commons:commons-compress": {
            "locked": "1.19",
            "transitive": [
                "org.apache.avro:avro",
                "org.apache.hadoop:hadoop-common",
                "org.apache.hadoop:hadoop-yarn-common",
                "org.apache.hive:hive-common",
                "org.apache.hive:hive-exec",
                "org.apache.slider:slider-core"
            ]
        },
        "org.apache.commons:commons-lang3": {
            "locked": "3.2",
            "transitive": [
                "org.apache.calcite:calcite-core",
                "org.apache.hive:hive-common",
                "org.apache.hive:hive-llap-client",
                "org.apache.hive:hive-llap-common",
                "org.apache.hive:hive-llap-tez"
            ]
        },
        "org.apache.commons:commons-math": {
            "locked": "2.2",
            "transitive": [
                "org.apache.hbase:hbase-hadoop-compat",
                "org.apache.hbase:hbase-hadoop2-compat",
                "org.apache.hbase:hbase-server"
            ]
        },
        "org.apache.commons:commons-math3": {
            "locked": "3.1.1",
            "transitive": [
                "org.apache.hadoop:hadoop-common",
                "org.apache.tez:tez-dag"
            ]
        },
        "org.apache.curator:apache-curator": {
            "locked": "2.7.1",
            "transitive": [
                "org.apache.hive:hive-exec",
                "org.apache.hive:hive-llap-client"
            ]
        },
        "org.apache.curator:curator-client": {
            "locked": "2.7.1",
            "transitive": [
                "org.apache.curator:curator-framework",
                "org.apache.hadoop:hadoop-common",
                "org.apache.slider:slider-core"
            ]
        },
        "org.apache.curator:curator-framework": {
            "locked": "2.7.1",
            "transitive": [
                "org.apache.curator:curator-recipes",
                "org.apache.hadoop:hadoop-auth",
                "org.apache.hadoop:hadoop-yarn-registry",
                "org.apache.hive.shims:hive-shims-common",
                "org.apache.hive:hive-exec",
                "org.apache.hive:hive-jdbc",
                "org.apache.hive:hive-llap-client",
                "org.apache.hive:hive-service",
                "org.apache.slider:slider-core"
            ]
        },
        "org.apache.curator:curator-recipes": {
            "locked": "2.7.1",
            "transitive": [
                "org.apache.hadoop:hadoop-common",
                "org.apache.hive:hive-service",
                "org.apache.slider:slider-core"
            ]
        },
        "org.apache.derby:derby": {
            "locked": "10.10.2.0",
            "transitive": [
                "org.apache.hive:hive-metastore"
            ]
        },
        "org.apache.directory.api:api-asn1-api": {
            "locked": "1.0.0-M20",
            "transitive": [
                "org.apache.directory.server:apacheds-kerberos-codec"
            ]
        },
        "org.apache.directory.api:api-util": {
            "locked": "1.0.0-M20",
            "transitive": [
                "org.apache.directory.server:apacheds-kerberos-codec"
            ]
        },
        "org.apache.directory.server:apacheds-i18n": {
            "locked": "2.0.0-M15",
            "transitive": [
                "org.apache.directory.server:apacheds-kerberos-codec"
            ]
        },
        "org.apache.directory.server:apacheds-kerberos-codec": {
            "locked": "2.0.0-M15",
            "transitive": [
                "org.apache.hadoop:hadoop-auth"
            ]
        },
        "org.apache.geronimo.specs:geronimo-annotation_1.0_spec": {
            "locked": "1.1.1",
            "transitive": [
                "org.eclipse.jetty.aggregate:jetty-all"
            ]
        },
        "org.apache.geronimo.specs:geronimo-jaspic_1.0_spec": {
            "locked": "1.0",
            "transitive": [
                "org.eclipse.jetty.aggregate:jetty-all"
            ]
        },
        "org.apache.geronimo.specs:geronimo-jta_1.1_spec": {
            "locked": "1.1.1",
            "transitive": [
                "org.eclipse.jetty.aggregate:jetty-all"
            ]
        },
        "org.apache.hadoop:hadoop-annotations": {
            "locked": "2.7.3",
            "transitive": [
                "org.apache.hadoop:hadoop-client",
                "org.apache.hadoop:hadoop-common",
                "org.apache.hadoop:hadoop-mapreduce-client-common",
                "org.apache.hadoop:hadoop-mapreduce-client-core",
                "org.apache.hadoop:hadoop-yarn-api",
                "org.apache.hadoop:hadoop-yarn-client",
                "org.apache.hadoop:hadoop-yarn-common",
                "org.apache.hadoop:hadoop-yarn-server-applicationhistoryservice",
                "org.apache.hadoop:hadoop-yarn-server-common",
                "org.apache.hadoop:hadoop-yarn-server-resourcemanager",
                "org.apache.hive.hcatalog:hive-hcatalog-core",
                "org.apache.tez:tez-api",
                "org.apache.tez:tez-common",
                "org.apache.tez:tez-dag",
                "org.apache.tez:tez-mapreduce",
                "org.apache.tez:tez-runtime-internals",
                "org.apache.tez:tez-runtime-library"
            ]
        },
        "org.apache.hadoop:hadoop-archives": {
            "locked": "2.7.2",
            "transitive": [
                "org.apache.hive.hcatalog:hive-hcatalog-core"
            ]
        },
        "org.apache.hadoop:hadoop-auth": {
            "locked": "2.7.3",
            "transitive": [
                "org.apache.hadoop:hadoop-common",
                "org.apache.hbase:hbase-client",
                "org.apache.hbase:hbase-server",
                "org.apache.tez:tez-api",
                "org.apache.tez:tez-runtime-library"
            ]
        },
        "org.apache.hadoop:hadoop-client": {
            "locked": "2.7.3",
            "transitive": [
                "org.apache.hbase:hbase-server",
                "org.apache.slider:slider-core"
            ]
        },
        "org.apache.hadoop:hadoop-common": {
            "locked": "2.7.3",
            "transitive": [
                "com.github.joshelser:dropwizard-metrics-hadoop-metrics2-reporter",
                "org.apache.hadoop:hadoop-client",
                "org.apache.hbase:hbase-client",
                "org.apache.hbase:hbase-common",
                "org.apache.hbase:hbase-hadoop2-compat",
                "org.apache.hbase:hbase-prefix-tree",
                "org.apache.hbase:hbase-procedure",
                "org.apache.hbase:hbase-server",
                "org.apache.hive.hcatalog:hive-hcatalog-core",
                "org.apache.hive.hcatalog:hive-hcatalog-server-extensions",
                "org.apache.hive.hcatalog:hive-webhcat-java-client",
                "org.apache.tez:hadoop-shim",
                "org.apache.tez:tez-api",
                "org.apache.tez:tez-common",
                "org.apache.tez:tez-dag",
                "org.apache.tez:tez-mapreduce",
                "org.apache.tez:tez-runtime-internals",
                "org.apache.tez:tez-runtime-library"
            ]
        },
        "org.apache.hadoop:hadoop-hdfs": {
            "locked": "2.7.3",
            "transitive": [
                "org.apache.hadoop:hadoop-client",
                "org.apache.hbase:hbase-server",
                "org.apache.hive.hcatalog:hive-hcatalog-core",
                "org.apache.slider:slider-core",
                "org.apache.tez:tez-api"
            ]
        },
        "org.apache.hadoop:hadoop-mapreduce-client-app": {
            "locked": "2.7.3",
            "transitive": [
                "org.apache.hadoop:hadoop-client"
            ]
        },
        "org.apache.hadoop:hadoop-mapreduce-client-common": {
            "locked": "2.7.3",
            "transitive": [
                "org.apache.hadoop:hadoop-mapreduce-client-app",
                "org.apache.hadoop:hadoop-mapreduce-client-jobclient",
                "org.apache.hadoop:hadoop-mapreduce-client-shuffle",
                "org.apache.tez:tez-mapreduce"
            ]
        },
        "org.apache.hadoop:hadoop-mapreduce-client-core": {
            "locked": "2.7.3",
            "transitive": [
                "org.apache.hadoop:hadoop-client",
                "org.apache.hadoop:hadoop-mapreduce-client-common",
                "org.apache.hbase:hbase-client",
                "org.apache.hbase:hbase-common",
                "org.apache.hbase:hbase-hadoop2-compat",
                "org.apache.hbase:hbase-server",
                "org.apache.hive.hcatalog:hive-hcatalog-core",
                "org.apache.hive.hcatalog:hive-webhcat-java-client",
                "org.apache.tez:tez-mapreduce"
            ]
        },
        "org.apache.hadoop:hadoop-mapreduce-client-jobclient": {
            "locked": "2.7.3",
            "transitive": [
                "org.apache.hadoop:hadoop-client"
            ]
        },
        "org.apache.hadoop:hadoop-mapreduce-client-shuffle": {
            "locked": "2.7.3",
            "transitive": [
                "org.apache.hadoop:hadoop-mapreduce-client-app",
                "org.apache.hadoop:hadoop-mapreduce-client-jobclient"
            ]
        },
        "org.apache.hadoop:hadoop-yarn-api": {
            "locked": "2.7.3",
            "transitive": [
                "org.apache.hadoop:hadoop-client",
                "org.apache.hadoop:hadoop-yarn-client",
                "org.apache.hadoop:hadoop-yarn-common",
                "org.apache.hadoop:hadoop-yarn-registry",
                "org.apache.hadoop:hadoop-yarn-server-applicationhistoryservice",
                "org.apache.hadoop:hadoop-yarn-server-common",
                "org.apache.hadoop:hadoop-yarn-server-nodemanager",
                "org.apache.hadoop:hadoop-yarn-server-resourcemanager",
                "org.apache.hadoop:hadoop-yarn-server-web-proxy",
                "org.apache.tez:hadoop-shim",
                "org.apache.tez:tez-api",
                "org.apache.tez:tez-common",
                "org.apache.tez:tez-dag",
                "org.apache.tez:tez-mapreduce",
                "org.apache.tez:tez-runtime-internals",
                "org.apache.tez:tez-runtime-library"
            ]
        },
        "org.apache.hadoop:hadoop-yarn-client": {
            "locked": "2.7.3",
            "transitive": [
                "org.apache.hadoop:hadoop-mapreduce-client-common",
                "org.apache.tez:tez-api",
                "org.apache.tez:tez-dag",
                "org.apache.tez:tez-mapreduce"
            ]
        },
        "org.apache.hadoop:hadoop-yarn-common": {
            "locked": "2.7.3",
            "transitive": [
                "org.apache.hadoop:hadoop-mapreduce-client-common",
                "org.apache.hadoop:hadoop-mapreduce-client-core",
                "org.apache.hadoop:hadoop-yarn-client",
                "org.apache.hadoop:hadoop-yarn-registry",
                "org.apache.hadoop:hadoop-yarn-server-applicationhistoryservice",
                "org.apache.hadoop:hadoop-yarn-server-common",
                "org.apache.hadoop:hadoop-yarn-server-nodemanager",
                "org.apache.hadoop:hadoop-yarn-server-resourcemanager",
                "org.apache.hadoop:hadoop-yarn-server-web-proxy",
                "org.apache.tez:tez-api",
                "org.apache.tez:tez-common",
                "org.apache.tez:tez-dag",
                "org.apache.tez:tez-mapreduce",
                "org.apache.tez:tez-runtime-internals",
                "org.apache.tez:tez-runtime-library"
            ]
        },
        "org.apache.hadoop:hadoop-yarn-registry": {
            "locked": "2.7.1",
            "transitive": [
                "org.apache.slider:slider-core"
            ]
        },
        "org.apache.hadoop:hadoop-yarn-server-applicationhistoryservice": {
            "locked": "2.7.2",
            "transitive": [
                "org.apache.hadoop:hadoop-yarn-server-resourcemanager"
            ]
        },
        "org.apache.hadoop:hadoop-yarn-server-common": {
            "locked": "2.7.3",
            "transitive": [
                "org.apache.hadoop:hadoop-mapreduce-client-common",
                "org.apache.hadoop:hadoop-mapreduce-client-shuffle",
                "org.apache.hadoop:hadoop-yarn-server-applicationhistoryservice",
                "org.apache.hadoop:hadoop-yarn-server-nodemanager",
                "org.apache.hadoop:hadoop-yarn-server-resourcemanager",
                "org.apache.hadoop:hadoop-yarn-server-web-proxy"
            ]
        },
        "org.apache.hadoop:hadoop-yarn-server-nodemanager": {
            "locked": "2.7.3",
            "transitive": [
                "org.apache.hadoop:hadoop-mapreduce-client-shuffle"
            ]
        },
        "org.apache.hadoop:hadoop-yarn-server-resourcemanager": {
            "locked": "2.7.2",
            "transitive": [
                "org.apache.hive.shims:hive-shims-0.23"
            ]
        },
        "org.apache.hadoop:hadoop-yarn-server-web-proxy": {
            "locked": "2.7.2",
            "transitive": [
                "org.apache.hadoop:hadoop-yarn-server-resourcemanager",
                "org.apache.tez:tez-dag"
            ]
        },
        "org.apache.hbase:hbase-annotations": {
            "locked": "1.1.1",
            "transitive": [
                "org.apache.hbase:hbase-client",
                "org.apache.hbase:hbase-common",
                "org.apache.hbase:hbase-hadoop2-compat",
                "org.apache.hbase:hbase-protocol"
            ]
        },
        "org.apache.hbase:hbase-client": {
            "locked": "1.1.1",
            "transitive": [
                "org.apache.hbase:hbase-server",
                "org.apache.hive:hive-llap-server",
                "org.apache.hive:hive-metastore"
            ]
        },
        "org.apache.hbase:hbase-common": {
            "locked": "1.1.1",
            "transitive": [
                "org.apache.hbase:hbase-client",
                "org.apache.hbase:hbase-prefix-tree",
                "org.apache.hbase:hbase-procedure",
                "org.apache.hbase:hbase-server",
                "org.apache.hive:hive-llap-server"
            ]
        },
        "org.apache.hbase:hbase-hadoop-compat": {
            "locked": "1.1.1",
            "transitive": [
                "org.apache.hbase:hbase-hadoop2-compat",
                "org.apache.hbase:hbase-prefix-tree",
                "org.apache.hbase:hbase-server",
                "org.apache.hive:hive-llap-server"
            ]
        },
        "org.apache.hbase:hbase-hadoop2-compat": {
            "locked": "1.1.1",
            "transitive": [
                "org.apache.hbase:hbase-prefix-tree",
                "org.apache.hbase:hbase-server",
                "org.apache.hive:hive-llap-server"
            ]
        },
        "org.apache.hbase:hbase-prefix-tree": {
            "locked": "1.1.1",
            "transitive": [
                "org.apache.hbase:hbase-server"
            ]
        },
        "org.apache.hbase:hbase-procedure": {
            "locked": "1.1.1",
            "transitive": [
                "org.apache.hbase:hbase-server"
            ]
        },
        "org.apache.hbase:hbase-protocol": {
            "locked": "1.1.1",
            "transitive": [
                "org.apache.hbase:hbase-client",
                "org.apache.hbase:hbase-common",
                "org.apache.hbase:hbase-procedure",
                "org.apache.hbase:hbase-server"
            ]
        },
        "org.apache.hbase:hbase-server": {
            "locked": "1.1.1",
            "transitive": [
                "org.apache.hive:hive-llap-server"
            ]
        },
        "org.apache.hive.hcatalog:hive-hcatalog-core": {
            "locked": "2.3.7",
            "transitive": [
                "org.apache.hive.hcatalog:hive-hcatalog-server-extensions",
                "org.apache.hive.hcatalog:hive-webhcat-java-client"
            ]
        },
        "org.apache.hive.hcatalog:hive-hcatalog-server-extensions": {
            "locked": "2.3.7",
            "transitive": [
                "org.apache.hive.hcatalog:hive-webhcat-java-client"
            ]
        },
        "org.apache.hive.hcatalog:hive-webhcat-java-client": {
            "locked": "2.3.7",
            "transitive": [
                "com.klarna:hiverunner"
            ]
        },
        "org.apache.hive.shims:hive-shims-0.23": {
            "locked": "2.3.7",
            "transitive": [
                "org.apache.hive:hive-shims"
            ]
        },
        "org.apache.hive.shims:hive-shims-common": {
            "locked": "2.3.7",
            "transitive": [
                "org.apache.hive.shims:hive-shims-0.23",
                "org.apache.hive.shims:hive-shims-scheduler",
                "org.apache.hive:hive-shims"
            ]
        },
        "org.apache.hive.shims:hive-shims-scheduler": {
            "locked": "2.3.7",
            "transitive": [
                "org.apache.hive:hive-shims"
            ]
        },
        "org.apache.hive:hive-cli": {
            "locked": "2.3.7",
            "transitive": [
                "org.apache.hive.hcatalog:hive-hcatalog-core"
            ]
        },
        "org.apache.hive:hive-common": {
            "locked": "2.3.7",
            "transitive": [
                "org.apache.hive.hcatalog:hive-hcatalog-core",
                "org.apache.hive:hive-cli",
                "org.apache.hive:hive-jdbc",
                "org.apache.hive:hive-llap-client",
                "org.apache.hive:hive-llap-common",
                "org.apache.hive:hive-llap-server",
                "org.apache.hive:hive-llap-tez",
                "org.apache.hive:hive-serde"
            ]
        },
        "org.apache.hive:hive-exec": {
            "locked": "2.3.7"
        },
        "org.apache.hive:hive-jdbc": {
            "locked": "2.3.7",
            "transitive": [
                "com.klarna:hiverunner"
            ]
        },
        "org.apache.hive:hive-llap-client": {
            "locked": "2.3.7",
            "transitive": [
                "org.apache.hive:hive-llap-server",
                "org.apache.hive:hive-llap-tez"
            ]
        },
        "org.apache.hive:hive-llap-common": {
            "locked": "2.3.7",
            "transitive": [
                "org.apache.hive:hive-llap-client",
                "org.apache.hive:hive-llap-server"
            ]
        },
        "org.apache.hive:hive-llap-server": {
            "locked": "2.3.7",
            "transitive": [
                "org.apache.hive:hive-service"
            ]
        },
        "org.apache.hive:hive-llap-tez": {
            "locked": "2.3.7",
            "transitive": [
                "org.apache.hive:hive-llap-server"
            ]
        },
        "org.apache.hive:hive-metastore": {
            "locked": "2.3.7",
            "transitive": [
                "org.apache.hive.hcatalog:hive-hcatalog-core",
                "org.apache.hive:hive-cli",
                "org.apache.hive:hive-jdbc",
                "org.apache.hive:hive-service"
            ]
        },
        "org.apache.hive:hive-serde": {
            "locked": "2.3.7",
            "transitive": [
                "com.klarna:hiverunner",
                "org.apache.hive:hive-cli",
                "org.apache.hive:hive-jdbc",
                "org.apache.hive:hive-llap-common",
                "org.apache.hive:hive-llap-server",
                "org.apache.hive:hive-metastore"
            ]
        },
        "org.apache.hive:hive-service": {
            "locked": "2.3.7",
            "transitive": [
                "com.klarna:hiverunner",
                "org.apache.hive:hive-cli",
                "org.apache.hive:hive-jdbc"
            ]
        },
        "org.apache.hive:hive-service-rpc": {
            "locked": "2.3.7",
            "transitive": [
                "org.apache.hive:hive-jdbc",
                "org.apache.hive:hive-serde",
                "org.apache.hive:hive-service"
            ]
        },
        "org.apache.hive:hive-shims": {
            "locked": "2.3.7",
            "transitive": [
                "org.apache.hive:hive-cli",
                "org.apache.hive:hive-common",
                "org.apache.hive:hive-exec",
                "org.apache.hive:hive-jdbc",
                "org.apache.hive:hive-llap-server",
                "org.apache.hive:hive-metastore",
                "org.apache.hive:hive-serde"
            ]
        },
        "org.apache.hive:hive-storage-api": {
            "locked": "2.4.0",
            "transitive": [
                "org.apache.hive:hive-common"
            ]
        },
        "org.apache.hive:hive-vector-code-gen": {
            "locked": "2.3.7",
            "transitive": [
                "org.apache.hive:hive-exec"
            ]
        },
        "org.apache.htrace:htrace-core": {
            "locked": "3.1.0-incubating",
            "transitive": [
                "org.apache.hadoop:hadoop-common",
                "org.apache.hadoop:hadoop-hdfs",
                "org.apache.hbase:hbase-client",
                "org.apache.hbase:hbase-common",
                "org.apache.hbase:hbase-server"
            ]
        },
        "org.apache.httpcomponents:httpclient": {
            "locked": "4.5.2",
            "transitive": [
                "net.java.dev.jets3t:jets3t",
                "org.apache.calcite.avatica:avatica",
                "org.apache.hadoop:hadoop-auth",
                "org.apache.hive:hive-jdbc",
                "org.apache.slider:slider-core",
                "org.apache.thrift:libthrift"
            ]
        },
        "org.apache.httpcomponents:httpcore": {
            "locked": "4.4.4",
            "transitive": [
                "net.java.dev.jets3t:jets3t",
                "org.apache.calcite.avatica:avatica",
                "org.apache.hive:hive-jdbc",
                "org.apache.httpcomponents:httpclient",
                "org.apache.slider:slider-core",
                "org.apache.thrift:libthrift"
            ]
        },
        "org.apache.iceberg:iceberg-api": {
            "project": true,
            "transitive": [
                "org.apache.iceberg:iceberg-core",
                "org.apache.iceberg:iceberg-data",
                "org.apache.iceberg:iceberg-orc",
                "org.apache.iceberg:iceberg-parquet"
            ]
        },
        "org.apache.iceberg:iceberg-bundled-guava": {
            "project": true,
            "transitive": [
                "org.apache.iceberg:iceberg-api",
                "org.apache.iceberg:iceberg-common"
            ]
        },
        "org.apache.iceberg:iceberg-common": {
            "project": true,
            "transitive": [
                "org.apache.iceberg:iceberg-core"
            ]
        },
        "org.apache.iceberg:iceberg-core": {
            "project": true,
            "transitive": [
                "org.apache.iceberg:iceberg-data",
                "org.apache.iceberg:iceberg-orc",
                "org.apache.iceberg:iceberg-parquet"
            ]
        },
        "org.apache.iceberg:iceberg-data": {
            "project": true
        },
        "org.apache.iceberg:iceberg-orc": {
            "project": true
        },
        "org.apache.iceberg:iceberg-parquet": {
            "project": true
        },
        "org.apache.ivy:ivy": {
            "locked": "2.4.0",
            "transitive": [
                "org.apache.hive:hive-exec"
            ]
        },
        "org.apache.logging.log4j:log4j-1.2-api": {
            "locked": "2.6.2",
            "transitive": [
                "org.apache.hive:hive-common"
            ]
        },
        "org.apache.logging.log4j:log4j-api": {
            "locked": "2.6.2",
            "transitive": [
                "org.apache.logging.log4j:log4j-1.2-api",
                "org.apache.logging.log4j:log4j-core",
                "org.apache.logging.log4j:log4j-slf4j-impl",
                "org.apache.logging.log4j:log4j-web"
            ]
        },
        "org.apache.logging.log4j:log4j-core": {
            "locked": "2.6.2",
            "transitive": [
                "org.apache.logging.log4j:log4j-1.2-api",
                "org.apache.logging.log4j:log4j-web"
            ]
        },
        "org.apache.logging.log4j:log4j-slf4j-impl": {
            "locked": "2.6.2",
            "transitive": [
                "org.apache.hive.shims:hive-shims-common",
                "org.apache.hive:hive-common"
            ]
        },
        "org.apache.logging.log4j:log4j-web": {
            "locked": "2.6.2",
            "transitive": [
                "org.apache.hive:hive-common"
            ]
        },
        "org.apache.orc:orc-core": {
            "locked": "1.6.3",
            "transitive": [
                "org.apache.hive:hive-common",
                "org.apache.hive:hive-llap-server",
                "org.apache.iceberg:iceberg-orc"
            ]
        },
        "org.apache.orc:orc-shims": {
            "locked": "1.6.3",
            "transitive": [
                "org.apache.orc:orc-core"
            ]
        },
        "org.apache.parquet:parquet-avro": {
            "locked": "1.11.0",
            "transitive": [
                "org.apache.iceberg:iceberg-parquet"
            ]
        },
        "org.apache.parquet:parquet-column": {
            "locked": "1.11.0",
            "transitive": [
                "org.apache.parquet:parquet-avro",
                "org.apache.parquet:parquet-hadoop"
            ]
        },
        "org.apache.parquet:parquet-common": {
            "locked": "1.11.0",
            "transitive": [
                "org.apache.parquet:parquet-column",
                "org.apache.parquet:parquet-encoding"
            ]
        },
        "org.apache.parquet:parquet-encoding": {
            "locked": "1.11.0",
            "transitive": [
                "org.apache.parquet:parquet-column"
            ]
        },
        "org.apache.parquet:parquet-format-structures": {
            "locked": "1.11.0",
            "transitive": [
                "org.apache.parquet:parquet-avro",
                "org.apache.parquet:parquet-common",
                "org.apache.parquet:parquet-hadoop"
            ]
        },
        "org.apache.parquet:parquet-hadoop": {
            "locked": "1.11.0",
            "transitive": [
                "org.apache.parquet:parquet-avro"
            ]
        },
        "org.apache.parquet:parquet-hadoop-bundle": {
            "locked": "1.8.1",
            "transitive": [
                "org.apache.hive:hive-serde"
            ]
        },
        "org.apache.parquet:parquet-jackson": {
            "locked": "1.11.0",
            "transitive": [
                "org.apache.parquet:parquet-hadoop"
            ]
        },
        "org.apache.slider:slider-core": {
            "locked": "0.90.2-incubating",
            "transitive": [
                "org.apache.hive:hive-llap-server"
            ]
        },
        "org.apache.tez:hadoop-shim": {
            "locked": "0.9.1",
            "transitive": [
                "org.apache.tez:tez-common",
                "org.apache.tez:tez-dag",
                "org.apache.tez:tez-runtime-internals"
            ]
        },
        "org.apache.tez:tez-api": {
            "locked": "0.9.1",
            "transitive": [
                "org.apache.tez:tez-common",
                "org.apache.tez:tez-dag",
                "org.apache.tez:tez-mapreduce",
                "org.apache.tez:tez-runtime-internals",
                "org.apache.tez:tez-runtime-library"
            ]
        },
        "org.apache.tez:tez-common": {
            "locked": "0.9.1",
            "transitive": [
                "com.klarna:hiverunner",
                "org.apache.tez:tez-dag",
                "org.apache.tez:tez-mapreduce",
                "org.apache.tez:tez-runtime-internals",
                "org.apache.tez:tez-runtime-library"
            ]
        },
        "org.apache.tez:tez-dag": {
            "locked": "0.9.1",
            "transitive": [
                "com.klarna:hiverunner"
            ]
        },
        "org.apache.tez:tez-mapreduce": {
            "locked": "0.9.1",
            "transitive": [
                "com.klarna:hiverunner"
            ]
        },
        "org.apache.tez:tez-runtime-internals": {
            "locked": "0.9.1",
            "transitive": [
                "org.apache.tez:tez-dag"
            ]
        },
        "org.apache.tez:tez-runtime-library": {
            "locked": "0.9.1",
            "transitive": [
                "org.apache.tez:tez-dag",
                "org.apache.tez:tez-mapreduce"
            ]
        },
        "org.apache.thrift:libfb303": {
            "locked": "0.9.3",
            "transitive": [
                "org.apache.hive:hive-metastore",
                "org.apache.hive:hive-service",
                "org.apache.hive:hive-service-rpc"
            ]
        },
        "org.apache.thrift:libthrift": {
            "locked": "0.9.3",
            "transitive": [
                "co.cask.tephra:tephra-core",
                "org.apache.hive.shims:hive-shims-common",
                "org.apache.hive:hive-cli",
                "org.apache.hive:hive-jdbc",
                "org.apache.hive:hive-llap-server",
                "org.apache.hive:hive-metastore",
                "org.apache.hive:hive-serde",
                "org.apache.hive:hive-service",
                "org.apache.hive:hive-service-rpc",
                "org.apache.thrift:libfb303"
            ]
        },
        "org.apache.twill:twill-api": {
            "locked": "0.6.0-incubating",
            "transitive": [
                "org.apache.twill:twill-core",
                "org.apache.twill:twill-zookeeper"
            ]
        },
        "org.apache.twill:twill-common": {
            "locked": "0.6.0-incubating",
            "transitive": [
                "co.cask.tephra:tephra-core",
                "org.apache.twill:twill-api",
                "org.apache.twill:twill-discovery-api",
                "org.apache.twill:twill-zookeeper"
            ]
        },
        "org.apache.twill:twill-core": {
            "locked": "0.6.0-incubating",
            "transitive": [
                "co.cask.tephra:tephra-core"
            ]
        },
        "org.apache.twill:twill-discovery-api": {
            "locked": "0.6.0-incubating",
            "transitive": [
                "co.cask.tephra:tephra-core",
                "org.apache.twill:twill-api",
                "org.apache.twill:twill-discovery-core"
            ]
        },
        "org.apache.twill:twill-discovery-core": {
            "locked": "0.6.0-incubating",
            "transitive": [
                "co.cask.tephra:tephra-core",
                "org.apache.twill:twill-core"
            ]
        },
        "org.apache.twill:twill-zookeeper": {
            "locked": "0.6.0-incubating",
            "transitive": [
                "co.cask.tephra:tephra-core",
                "org.apache.twill:twill-core",
                "org.apache.twill:twill-discovery-core"
            ]
        },
        "org.apache.velocity:velocity": {
            "locked": "1.5",
            "transitive": [
                "org.apache.hive:hive-vector-code-gen"
            ]
        },
        "org.apache.yetus:audience-annotations": {
            "locked": "0.11.0",
            "transitive": [
                "org.apache.parquet:parquet-common"
            ]
        },
        "org.apache.zookeeper:zookeeper": {
            "locked": "3.4.6",
            "transitive": [
                "org.apache.curator:apache-curator",
                "org.apache.curator:curator-client",
                "org.apache.curator:curator-framework",
                "org.apache.curator:curator-recipes",
                "org.apache.hadoop:hadoop-auth",
                "org.apache.hadoop:hadoop-common",
                "org.apache.hadoop:hadoop-yarn-server-common",
                "org.apache.hadoop:hadoop-yarn-server-resourcemanager",
                "org.apache.hbase:hbase-client",
                "org.apache.hbase:hbase-server",
                "org.apache.hive.shims:hive-shims-common",
                "org.apache.hive:hive-exec",
                "org.apache.hive:hive-jdbc",
                "org.apache.hive:hive-llap-client",
                "org.apache.slider:slider-core",
                "org.apache.twill:twill-zookeeper"
            ]
        },
        "org.apiguardian:apiguardian-api": {
            "locked": "1.1.0",
            "transitive": [
                "org.junit.jupiter:junit-jupiter-api",
                "org.junit.jupiter:junit-jupiter-engine",
                "org.junit.jupiter:junit-jupiter-params",
                "org.junit.platform:junit-platform-commons",
                "org.junit.platform:junit-platform-engine"
            ]
        },
        "org.checkerframework:checker-qual": {
            "locked": "2.6.0",
            "transitive": [
                "com.github.ben-manes.caffeine:caffeine"
            ]
        },
        "org.codehaus.groovy:groovy-all": {
            "locked": "2.4.4",
            "transitive": [
                "org.apache.hive:hive-exec"
            ]
        },
        "org.codehaus.jackson:jackson-core-asl": {
            "locked": "1.9.13",
            "transitive": [
                "com.sun.jersey:jersey-json",
                "org.apache.hadoop:hadoop-common",
                "org.apache.hadoop:hadoop-hdfs",
                "org.apache.hadoop:hadoop-yarn-common",
                "org.apache.hadoop:hadoop-yarn-registry",
                "org.apache.hbase:hbase-server",
                "org.apache.slider:slider-core",
                "org.codehaus.jackson:jackson-jaxrs",
                "org.codehaus.jackson:jackson-mapper-asl",
                "org.codehaus.jackson:jackson-xc"
            ]
        },
        "org.codehaus.jackson:jackson-jaxrs": {
            "locked": "1.9.13",
            "transitive": [
                "com.sun.jersey:jersey-json",
                "org.apache.hadoop:hadoop-yarn-common",
                "org.apache.hbase:hbase-server",
                "org.apache.slider:slider-core"
            ]
        },
        "org.codehaus.jackson:jackson-mapper-asl": {
            "locked": "1.9.13",
            "transitive": [
                "com.sun.jersey:jersey-json",
                "org.apache.hadoop:hadoop-common",
                "org.apache.hadoop:hadoop-hdfs",
                "org.apache.hadoop:hadoop-yarn-common",
                "org.apache.hadoop:hadoop-yarn-registry",
                "org.apache.hbase:hbase-client",
                "org.apache.hbase:hbase-server",
                "org.apache.hive.hcatalog:hive-hcatalog-core",
                "org.apache.hive.hcatalog:hive-hcatalog-server-extensions",
                "org.apache.slider:slider-core",
                "org.codehaus.jackson:jackson-jaxrs",
                "org.codehaus.jackson:jackson-xc"
            ]
        },
        "org.codehaus.jackson:jackson-xc": {
            "locked": "1.9.13",
            "transitive": [
                "com.sun.jersey:jersey-json",
                "org.apache.hadoop:hadoop-yarn-common",
                "org.apache.slider:slider-core"
            ]
        },
        "org.codehaus.janino:commons-compiler": {
            "locked": "2.7.6",
            "transitive": [
                "org.apache.calcite:calcite-core",
                "org.codehaus.janino:janino"
            ]
        },
        "org.codehaus.janino:janino": {
            "locked": "2.7.6",
            "transitive": [
                "org.apache.calcite:calcite-core"
            ]
        },
        "org.codehaus.jettison:jettison": {
            "locked": "1.1",
            "transitive": [
                "com.sun.jersey:jersey-json",
                "org.apache.hadoop:hadoop-yarn-server-applicationhistoryservice",
                "org.apache.hadoop:hadoop-yarn-server-nodemanager",
                "org.apache.hadoop:hadoop-yarn-server-resourcemanager"
            ]
        },
        "org.datanucleus:datanucleus-api-jdo": {
            "locked": "4.2.4",
            "transitive": [
                "org.apache.hive:hive-metastore"
            ]
        },
        "org.datanucleus:datanucleus-core": {
            "locked": "4.1.17",
            "transitive": [
                "org.apache.hive:hive-exec",
                "org.apache.hive:hive-metastore"
            ]
        },
        "org.datanucleus:datanucleus-rdbms": {
            "locked": "4.1.19",
            "transitive": [
                "org.apache.hive:hive-metastore"
            ]
        },
        "org.datanucleus:javax.jdo": {
            "locked": "3.2.0-m3",
            "transitive": [
                "org.apache.hive:hive-metastore"
            ]
        },
        "org.eclipse.jetty.aggregate:jetty-all": {
            "locked": "7.6.0.v20120127",
            "transitive": [
                "org.apache.hive:hive-common",
                "org.apache.hive:hive-service"
            ]
        },
        "org.eclipse.jetty.orbit:javax.servlet": {
            "locked": "3.0.0.v201112011016",
            "transitive": [
                "org.apache.hive:hive-common"
            ]
        },
        "org.fusesource.leveldbjni:leveldbjni-all": {
            "locked": "1.8",
            "transitive": [
                "org.apache.hadoop:hadoop-hdfs",
                "org.apache.hadoop:hadoop-mapreduce-client-shuffle",
                "org.apache.hadoop:hadoop-yarn-server-applicationhistoryservice",
                "org.apache.hadoop:hadoop-yarn-server-common",
                "org.apache.hadoop:hadoop-yarn-server-nodemanager",
                "org.apache.hadoop:hadoop-yarn-server-resourcemanager"
            ]
        },
        "org.hamcrest:hamcrest-core": {
            "locked": "1.3",
            "transitive": [
                "junit:junit",
                "org.mockito:mockito-core"
            ]
        },
        "org.jamon:jamon-runtime": {
            "locked": "2.3.1",
            "transitive": [
                "org.apache.hbase:hbase-server",
                "org.apache.hive:hive-service"
            ]
        },
        "org.jetbrains:annotations": {
            "locked": "17.0.0",
            "transitive": [
                "org.apache.orc:orc-core"
            ]
        },
        "org.jruby.jcodings:jcodings": {
            "locked": "1.0.8",
            "transitive": [
                "org.apache.hbase:hbase-client",
                "org.jruby.joni:joni"
            ]
        },
        "org.jruby.joni:joni": {
            "locked": "2.1.2",
            "transitive": [
                "org.apache.hbase:hbase-client"
            ]
        },
        "org.junit.jupiter:junit-jupiter": {
            "locked": "5.6.0",
            "transitive": [
                "com.klarna:hiverunner"
            ]
        },
        "org.junit.jupiter:junit-jupiter-api": {
            "locked": "5.6.0",
            "transitive": [
                "org.junit.jupiter:junit-jupiter",
                "org.junit.jupiter:junit-jupiter-engine",
                "org.junit.jupiter:junit-jupiter-params"
            ]
        },
        "org.junit.jupiter:junit-jupiter-engine": {
            "locked": "5.6.0",
            "transitive": [
                "org.junit.jupiter:junit-jupiter"
            ]
        },
        "org.junit.jupiter:junit-jupiter-params": {
            "locked": "5.6.0",
            "transitive": [
                "org.junit.jupiter:junit-jupiter"
            ]
        },
        "org.junit.platform:junit-platform-commons": {
            "locked": "1.6.0",
            "transitive": [
                "org.junit.jupiter:junit-jupiter-api",
                "org.junit.platform:junit-platform-engine"
            ]
        },
        "org.junit.platform:junit-platform-engine": {
            "locked": "1.6.0",
            "transitive": [
                "org.junit.jupiter:junit-jupiter-engine"
            ]
        },
        "org.mockito:mockito-core": {
            "locked": "1.10.19"
        },
        "org.objenesis:objenesis": {
            "locked": "2.1",
            "transitive": [
                "com.esotericsoftware.kryo:kryo",
                "org.mockito:mockito-core"
            ]
        },
        "org.opentest4j:opentest4j": {
            "locked": "1.2.0",
            "transitive": [
                "org.junit.jupiter:junit-jupiter-api",
                "org.junit.platform:junit-platform-engine"
            ]
        },
        "org.ow2.asm:asm-all": {
            "locked": "5.0.2",
            "transitive": [
                "org.apache.twill:twill-core"
            ]
        },
        "org.reflections:reflections": {
            "locked": "0.9.8",
            "transitive": [
                "com.klarna:hiverunner"
            ]
        },
        "org.roaringbitmap:RoaringBitmap": {
            "locked": "0.4.9",
            "transitive": [
                "org.apache.tez:tez-runtime-library"
            ]
        },
        "org.slf4j:slf4j-api": {
            "locked": "1.7.25",
            "transitive": [
                "ch.qos.logback:logback-classic",
                "co.cask.tephra:tephra-core",
                "com.github.joshelser:dropwizard-metrics-hadoop-metrics2-reporter",
                "com.jolbox:bonecp",
                "com.ning:async-http-client",
                "com.yammer.metrics:metrics-core",
                "com.zaxxer:HikariCP",
                "io.dropwizard.metrics:metrics-core",
                "io.dropwizard.metrics:metrics-json",
                "io.dropwizard.metrics:metrics-jvm",
                "org.apache.avro:avro",
                "org.apache.calcite.avatica:avatica",
                "org.apache.calcite.avatica:avatica-metrics",
                "org.apache.calcite:calcite-core",
                "org.apache.calcite:calcite-druid",
                "org.apache.curator:curator-client",
                "org.apache.directory.api:api-asn1-api",
                "org.apache.directory.api:api-util",
                "org.apache.directory.server:apacheds-i18n",
                "org.apache.directory.server:apacheds-kerberos-codec",
                "org.apache.hadoop:hadoop-auth",
                "org.apache.hadoop:hadoop-common",
                "org.apache.hadoop:hadoop-mapreduce-client-app",
                "org.apache.hadoop:hadoop-mapreduce-client-common",
                "org.apache.hadoop:hadoop-mapreduce-client-core",
                "org.apache.hadoop:hadoop-mapreduce-client-jobclient",
                "org.apache.hadoop:hadoop-mapreduce-client-shuffle",
                "org.apache.hadoop:hadoop-yarn-common",
                "org.apache.hadoop:hadoop-yarn-server-nodemanager",
                "org.apache.hadoop:hadoop-yarn-server-resourcemanager",
                "org.apache.hive.hcatalog:hive-hcatalog-core",
                "org.apache.hive.hcatalog:hive-hcatalog-server-extensions",
                "org.apache.hive.hcatalog:hive-webhcat-java-client",
                "org.apache.hive.shims:hive-shims-0.23",
                "org.apache.hive.shims:hive-shims-common",
                "org.apache.hive.shims:hive-shims-scheduler",
                "org.apache.hive:hive-cli",
                "org.apache.hive:hive-common",
                "org.apache.hive:hive-exec",
                "org.apache.hive:hive-jdbc",
                "org.apache.hive:hive-llap-client",
                "org.apache.hive:hive-llap-common",
                "org.apache.hive:hive-llap-server",
                "org.apache.hive:hive-llap-tez",
                "org.apache.hive:hive-metastore",
                "org.apache.hive:hive-serde",
                "org.apache.hive:hive-service",
                "org.apache.hive:hive-service-rpc",
                "org.apache.hive:hive-shims",
                "org.apache.hive:hive-storage-api",
                "org.apache.hive:hive-vector-code-gen",
                "org.apache.iceberg:iceberg-api",
                "org.apache.iceberg:iceberg-common",
                "org.apache.iceberg:iceberg-core",
                "org.apache.iceberg:iceberg-data",
                "org.apache.iceberg:iceberg-orc",
                "org.apache.iceberg:iceberg-parquet",
                "org.apache.logging.log4j:log4j-slf4j-impl",
                "org.apache.orc:orc-core",
                "org.apache.orc:orc-shims",
                "org.apache.parquet:parquet-common",
                "org.apache.parquet:parquet-format-structures",
                "org.apache.slider:slider-core",
                "org.apache.tez:hadoop-shim",
                "org.apache.tez:tez-api",
                "org.apache.tez:tez-dag",
                "org.apache.tez:tez-mapreduce",
                "org.apache.tez:tez-runtime-library",
                "org.apache.thrift:libthrift",
                "org.apache.twill:twill-common",
                "org.apache.twill:twill-core",
                "org.apache.twill:twill-zookeeper",
                "org.apache.zookeeper:zookeeper",
                "org.slf4j:slf4j-simple"
            ]
        },
        "org.slf4j:slf4j-simple": {
            "locked": "1.7.25"
        },
        "org.sonatype.sisu.inject:cglib": {
            "locked": "2.2.1-v20090111",
            "transitive": [
                "com.google.inject:guice"
            ]
        },
        "org.threeten:threeten-extra": {
            "locked": "1.5.0",
            "transitive": [
                "org.apache.orc:orc-core"
            ]
        },
        "org.xerial.snappy:snappy-java": {
            "locked": "1.1.7.3",
            "transitive": [
                "org.apache.parquet:parquet-hadoop"
            ]
        },
        "oro:oro": {
            "locked": "2.0.8",
            "transitive": [
                "org.apache.velocity:velocity"
            ]
        },
        "stax:stax-api": {
            "locked": "1.0.1",
            "transitive": [
                "org.apache.hive:hive-exec",
                "org.codehaus.jettison:jettison"
            ]
        },
        "tomcat:jasper-compiler": {
            "locked": "5.5.23",
            "transitive": [
                "org.apache.hbase:hbase-server",
                "org.apache.hive:hive-service",
                "org.apache.hive:hive-service-rpc"
            ]
        },
        "tomcat:jasper-runtime": {
            "locked": "5.5.23",
            "transitive": [
                "org.apache.hbase:hbase-server",
                "org.apache.hive:hive-service",
                "org.apache.hive:hive-service-rpc"
            ]
        },
        "xerces:xercesImpl": {
            "locked": "2.9.1",
            "transitive": [
                "org.apache.hadoop:hadoop-hdfs"
            ]
        },
        "xml-apis:xml-apis": {
            "locked": "1.3.04",
            "transitive": [
                "dom4j:dom4j",
                "xerces:xercesImpl"
            ]
        },
        "xmlenc:xmlenc": {
            "locked": "0.52",
            "transitive": [
                "org.apache.hadoop:hadoop-common",
                "org.apache.hadoop:hadoop-hdfs"
            ]
        }
    }
}<|MERGE_RESOLUTION|>--- conflicted
+++ resolved
@@ -732,8 +732,6 @@
                 "com.github.ben-manes.caffeine:caffeine"
             ]
         },
-<<<<<<< HEAD
-=======
         "com.google.inject.extensions:guice-assistedinject": {
             "locked": "3.0",
             "transitive": [
@@ -748,7 +746,6 @@
                 "org.apache.hadoop:hadoop-yarn-common"
             ]
         },
->>>>>>> 2fce7354
         "com.google.inject:guice": {
             "locked": "3.0",
             "transitive": [
