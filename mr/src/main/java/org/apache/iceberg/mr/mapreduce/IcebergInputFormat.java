--- conflicted
+++ resolved
@@ -19,14 +19,6 @@
 
 package org.apache.iceberg.mr.mapreduce;
 
-<<<<<<< HEAD
-import com.google.common.collect.Iterators;
-import com.google.common.collect.Lists;
-import com.google.common.collect.Maps;
-import com.google.common.collect.Sets;
-import java.io.Closeable;
-=======
->>>>>>> 01c8162f
 import java.io.DataInput;
 import java.io.DataOutput;
 import java.io.IOException;
@@ -59,20 +51,12 @@
 import org.apache.iceberg.expressions.Expressions;
 import org.apache.iceberg.hadoop.Util;
 import org.apache.iceberg.io.CloseableIterable;
-<<<<<<< HEAD
+import org.apache.iceberg.io.CloseableIterator;
 import org.apache.iceberg.mr.InputFormatConfig;
 import org.apache.iceberg.mr.SerializationUtil;
-=======
-import org.apache.iceberg.io.CloseableIterator;
-import org.apache.iceberg.io.InputFile;
-import org.apache.iceberg.mr.SerializationUtil;
-import org.apache.iceberg.orc.ORC;
-import org.apache.iceberg.parquet.Parquet;
-import org.apache.iceberg.relocated.com.google.common.base.Preconditions;
 import org.apache.iceberg.relocated.com.google.common.collect.Lists;
 import org.apache.iceberg.relocated.com.google.common.collect.Maps;
 import org.apache.iceberg.relocated.com.google.common.collect.Sets;
->>>>>>> 01c8162f
 import org.apache.iceberg.types.TypeUtil;
 import org.apache.iceberg.types.Types;
 import org.slf4j.Logger;
@@ -80,6 +64,7 @@
 
 /**
  * Generic Mrv2 InputFormat API for Iceberg.
+ *
  * @param <T> T is the in memory data model which can either be Pig tuples, Hive rows. Default is Iceberg records
  */
 public class IcebergInputFormat<T> extends InputFormat<Void, T> {
@@ -138,9 +123,9 @@
       Expression residual = fileScanTask.residual();
       if (residual != null && !residual.equals(Expressions.alwaysTrue())) {
         throw new UnsupportedOperationException(
-            String.format(
-                "Filter expression %s is not completely satisfied. Additional rows " +
-                    "can be returned not satisfied by the filter expression", residual));
+                String.format(
+                        "Filter expression %s is not completely satisfied. Additional rows " +
+                                "can be returned not satisfied by the filter expression", residual));
       }
     });
   }
@@ -154,6 +139,8 @@
     private TaskAttemptContext context;
     private Schema tableSchema;
     private Schema expectedSchema;
+    private boolean reuseContainers;
+    private boolean caseSensitive;
     private InMemoryDataModel inMemoryDataModel;
     private Map<String, Integer> namesToPos;
     private Iterator<FileScanTask> tasks;
@@ -171,6 +158,8 @@
       String readSchemaStr = conf.get(InputFormatConfig.READ_SCHEMA);
       this.expectedSchema = readSchemaStr != null ? SchemaParser.fromJson(readSchemaStr) : tableSchema;
       this.namesToPos = buildNameToPos(expectedSchema);
+      this.reuseContainers = conf.getBoolean(InputFormatConfig.REUSE_CONTAINERS, false);
+      this.caseSensitive = conf.getBoolean(InputFormatConfig.CASE_SENSITIVE, true);
       this.inMemoryDataModel = conf.getEnum(InputFormatConfig.IN_MEMORY_DATA_MODEL, InMemoryDataModel.GENERIC);
       this.currentIterator = open(tasks.next());
     }
@@ -230,7 +219,7 @@
       DataFile file = currentTask.file();
       // schema of rows returned by readers
       PartitionSpec spec = currentTask.spec();
-      Set<Integer> idColumns =  Sets.intersection(spec.identitySourceIds(), TypeUtil.getProjectedIds(expectedSchema));
+      Set<Integer> idColumns = Sets.intersection(spec.identitySourceIds(), TypeUtil.getProjectedIds(expectedSchema));
       boolean hasJoinedPartitionColumns = !idColumns.isEmpty();
 
       CloseableIterable<T> iterable;
@@ -246,45 +235,20 @@
       return iterable.iterator();
     }
 
-<<<<<<< HEAD
-    private Iterator<T> open(FileScanTask currentTask, Schema readSchema) {
+    private CloseableIterable<T> open(FileScanTask currentTask, Schema readSchema) {
       org.apache.iceberg.mr.IcebergRecordReader<T> wrappedReader = new org.apache.iceberg.mr.IcebergRecordReader<T>();
       CloseableIterable<T> iterable = wrappedReader.createReader(context.getConfiguration(), currentTask, readSchema);
-      currentCloseable = iterable;
-      return iterable.iterator();
-=======
-    private CloseableIterable<T> open(FileScanTask currentTask, Schema readSchema) {
-      DataFile file = currentTask.file();
-      // TODO we should make use of FileIO to create inputFile
-      InputFile inputFile = HadoopInputFile.fromLocation(file.path(), context.getConfiguration());
-      CloseableIterable<T> iterable;
-      switch (file.format()) {
-        case AVRO:
-          iterable = newAvroIterable(inputFile, currentTask, readSchema);
-          break;
-        case ORC:
-          iterable = newOrcIterable(inputFile, currentTask, readSchema);
-          break;
-        case PARQUET:
-          iterable = newParquetIterable(inputFile, currentTask, readSchema);
-          break;
-        default:
-          throw new UnsupportedOperationException(
-              String.format("Cannot read %s file: %s", file.format().name(), file.path()));
-      }
-
       return iterable;
->>>>>>> 01c8162f
     }
 
     @SuppressWarnings("unchecked")
     private T withIdentityPartitionColumns(
-        T row, Schema identityPartitionSchema, PartitionSpec spec, StructLike partition) {
+            T row, Schema identityPartitionSchema, PartitionSpec spec, StructLike partition) {
       switch (inMemoryDataModel) {
         case PIG:
         case HIVE:
           throw new UnsupportedOperationException(
-              "Adding partition columns to Pig and Hive data model are not supported yet");
+                  "Adding partition columns to Pig and Hive data model are not supported yet");
         case GENERIC:
           return (T) withIdentityPartitionColumns((Record) row, identityPartitionSchema, spec, partition);
       }
@@ -292,7 +256,7 @@
     }
 
     private Record withIdentityPartitionColumns(
-        Record record, Schema identityPartitionSchema, PartitionSpec spec, StructLike partitionTuple) {
+            Record record, Schema identityPartitionSchema, PartitionSpec spec, StructLike partitionTuple) {
       List<PartitionField> partitionFields = spec.fields();
       List<Types.NestedField> identityColumns = identityPartitionSchema.columns();
       GenericRecord row = GenericRecord.create(expectedSchema.asStruct());
@@ -309,8 +273,8 @@
           for (int j = 0; j < partitionFields.size(); j++) {
             PartitionField partitionField = partitionFields.get(j);
             if (name.equals(identityColumn.name()) &&
-                identityColumn.fieldId() == partitionField.sourceId() &&
-                "identity".equals(partitionField.transform().toString())) {
+                    identityColumn.fieldId() == partitionField.sourceId() &&
+                    "identity".equals(partitionField.transform().toString())) {
               row.set(pos, partitionTuple.get(j, spec.javaClasses()[j]));
             }
           }
@@ -319,104 +283,6 @@
 
       return row;
     }
-
-<<<<<<< HEAD
-=======
-    private CloseableIterable<T> applyResidualFiltering(CloseableIterable<T> iter, Expression residual,
-                                                        Schema readSchema) {
-      boolean applyResidual = !context.getConfiguration().getBoolean(SKIP_RESIDUAL_FILTERING, false);
-
-      if (applyResidual && residual != null && residual != Expressions.alwaysTrue()) {
-        Evaluator filter = new Evaluator(readSchema.asStruct(), residual, caseSensitive);
-        return CloseableIterable.filter(iter, record -> filter.eval((StructLike) record));
-      } else {
-        return iter;
-      }
-    }
-
-    private CloseableIterable<T> newAvroIterable(InputFile inputFile, FileScanTask task, Schema readSchema) {
-      Avro.ReadBuilder avroReadBuilder = Avro.read(inputFile)
-          .project(readSchema)
-          .split(task.start(), task.length());
-      if (reuseContainers) {
-        avroReadBuilder.reuseContainers();
-      }
-
-      switch (inMemoryDataModel) {
-        case PIG:
-        case HIVE:
-          //TODO implement value readers for Pig and Hive
-          throw new UnsupportedOperationException("Avro support not yet supported for Pig and Hive");
-        case GENERIC:
-          avroReadBuilder.createReaderFunc(DataReader::create);
-      }
-      return applyResidualFiltering(avroReadBuilder.build(), task.residual(), readSchema);
-    }
-
-    private CloseableIterable<T> newParquetIterable(InputFile inputFile, FileScanTask task, Schema readSchema) {
-      Parquet.ReadBuilder parquetReadBuilder = Parquet.read(inputFile)
-          .project(readSchema)
-          .filter(task.residual())
-          .caseSensitive(caseSensitive)
-          .split(task.start(), task.length());
-      if (reuseContainers) {
-        parquetReadBuilder.reuseContainers();
-      }
-
-      switch (inMemoryDataModel) {
-        case PIG:
-        case HIVE:
-          //TODO implement value readers for Pig and Hive
-          throw new UnsupportedOperationException("Parquet support not yet supported for Pig and Hive");
-        case GENERIC:
-          parquetReadBuilder.createReaderFunc(
-              fileSchema -> GenericParquetReaders.buildReader(readSchema, fileSchema));
-      }
-      return applyResidualFiltering(parquetReadBuilder.build(), task.residual(), readSchema);
-    }
-
-    private CloseableIterable<T> newOrcIterable(InputFile inputFile, FileScanTask task, Schema readSchema) {
-      ORC.ReadBuilder orcReadBuilder = ORC.read(inputFile)
-          .project(readSchema)
-          .filter(task.residual())
-          .caseSensitive(caseSensitive)
-          .split(task.start(), task.length());
-      // ORC does not support reuse containers yet
-      switch (inMemoryDataModel) {
-        case PIG:
-        case HIVE:
-          //TODO: implement value readers for Pig and Hive
-          throw new UnsupportedOperationException("ORC support not yet supported for Pig and Hive");
-        case GENERIC:
-          orcReadBuilder.createReaderFunc(fileSchema -> GenericOrcReader.buildReader(readSchema, fileSchema));
-      }
-
-      return applyResidualFiltering(orcReadBuilder.build(), task.residual(), readSchema);
-    }
-  }
-
-  private static Table findTable(Configuration conf) {
-    String path = conf.get(TABLE_PATH);
-    Preconditions.checkArgument(path != null, "Table path should not be null");
-    if (path.contains("/")) {
-      HadoopTables tables = new HadoopTables(conf);
-      return tables.load(path);
-    }
-
-    String catalogFuncClass = conf.get(CATALOG);
-    if (catalogFuncClass != null) {
-      Function<Configuration, Catalog> catalogFunc = (Function<Configuration, Catalog>)
-          DynConstructors.builder(Function.class)
-                         .impl(catalogFuncClass)
-                         .build()
-                         .newInstance();
-      Catalog catalog = catalogFunc.apply(conf);
-      TableIdentifier tableIdentifier = TableIdentifier.parse(path);
-      return catalog.loadTable(tableIdentifier);
-    } else {
-      throw new IllegalArgumentException("No custom catalog specified to load table " + path);
-    }
->>>>>>> 01c8162f
   }
 
   static class IcebergSplit extends InputSplit implements Writable {
@@ -462,4 +328,4 @@
       this.task = SerializationUtil.deserializeFromBytes(data);
     }
   }
-}+}
